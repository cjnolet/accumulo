/*
 * Licensed to the Apache Software Foundation (ASF) under one or more
 * contributor license agreements.  See the NOTICE file distributed with
 * this work for additional information regarding copyright ownership.
 * The ASF licenses this file to You under the Apache License, Version 2.0
 * (the "License"); you may not use this file except in compliance with
 * the License.  You may obtain a copy of the License at
 *
 *     http://www.apache.org/licenses/LICENSE-2.0
 *
 * Unless required by applicable law or agreed to in writing, software
 * distributed under the License is distributed on an "AS IS" BASIS,
 * WITHOUT WARRANTIES OR CONDITIONS OF ANY KIND, either express or implied.
 * See the License for the specific language governing permissions and
 * limitations under the License.
 */
package org.apache.accumulo.server.tabletserver;

import static org.apache.accumulo.server.problems.ProblemType.TABLET_LOAD;

import java.io.EOFException;
import java.io.File;
import java.io.IOException;
import java.lang.management.GarbageCollectorMXBean;
import java.lang.management.ManagementFactory;
import java.net.InetSocketAddress;
import java.net.Socket;
import java.net.UnknownHostException;
import java.nio.ByteBuffer;
import java.security.SecureRandom;
import java.util.ArrayList;
import java.util.Arrays;
import java.util.Collections;
import java.util.Comparator;
import java.util.EnumMap;
import java.util.HashMap;
import java.util.HashSet;
import java.util.Iterator;
import java.util.List;
import java.util.Map;
import java.util.Map.Entry;
import java.util.Set;
import java.util.SortedMap;
import java.util.SortedSet;
import java.util.TimerTask;
import java.util.TreeMap;
import java.util.TreeSet;
import java.util.UUID;
import java.util.concurrent.ArrayBlockingQueue;
import java.util.concurrent.BlockingDeque;
import java.util.concurrent.CancellationException;
import java.util.concurrent.ExecutionException;
import java.util.concurrent.LinkedBlockingDeque;
import java.util.concurrent.RunnableFuture;
import java.util.concurrent.TimeUnit;
import java.util.concurrent.TimeoutException;
import java.util.concurrent.atomic.AtomicBoolean;
import java.util.concurrent.atomic.AtomicInteger;
import java.util.concurrent.atomic.AtomicLong;
import java.util.concurrent.atomic.AtomicReference;

import javax.management.ObjectName;
import javax.management.StandardMBean;

import org.apache.accumulo.cloudtrace.instrument.Span;
import org.apache.accumulo.cloudtrace.instrument.Trace;
import org.apache.accumulo.cloudtrace.instrument.thrift.TraceWrap;
import org.apache.accumulo.cloudtrace.thrift.TInfo;
import org.apache.accumulo.core.Constants;
import org.apache.accumulo.core.client.AccumuloException;
import org.apache.accumulo.core.client.AccumuloSecurityException;
import org.apache.accumulo.core.client.Instance;
import org.apache.accumulo.core.client.impl.TabletType;
import org.apache.accumulo.core.client.impl.Translator;
import org.apache.accumulo.core.conf.AccumuloConfiguration;
import org.apache.accumulo.core.conf.Property;
import org.apache.accumulo.core.constraints.Constraint.Environment;
import org.apache.accumulo.core.constraints.Violations;
import org.apache.accumulo.core.data.Column;
import org.apache.accumulo.core.data.ConstraintViolationSummary;
import org.apache.accumulo.core.data.Key;
import org.apache.accumulo.core.data.KeyExtent;
import org.apache.accumulo.core.data.Mutation;
import org.apache.accumulo.core.data.Range;
import org.apache.accumulo.core.data.Value;
import org.apache.accumulo.core.data.thrift.InitialMultiScan;
import org.apache.accumulo.core.data.thrift.InitialScan;
import org.apache.accumulo.core.data.thrift.IterInfo;
import org.apache.accumulo.core.data.thrift.MapFileInfo;
import org.apache.accumulo.core.data.thrift.MultiScanResult;
import org.apache.accumulo.core.data.thrift.ScanResult;
import org.apache.accumulo.core.data.thrift.TColumn;
import org.apache.accumulo.core.data.thrift.TKey;
import org.apache.accumulo.core.data.thrift.TKeyExtent;
import org.apache.accumulo.core.data.thrift.TKeyValue;
import org.apache.accumulo.core.data.thrift.TMutation;
import org.apache.accumulo.core.data.thrift.TRange;
import org.apache.accumulo.core.data.thrift.UpdateErrors;
import org.apache.accumulo.core.file.FileUtil;
import org.apache.accumulo.core.iterators.IterationInterruptedException;
import org.apache.accumulo.core.master.thrift.Compacting;
import org.apache.accumulo.core.master.thrift.MasterClientService;
import org.apache.accumulo.core.master.thrift.TableInfo;
import org.apache.accumulo.core.master.thrift.TabletLoadState;
import org.apache.accumulo.core.master.thrift.TabletServerStatus;
import org.apache.accumulo.core.security.Authorizations;
import org.apache.accumulo.core.security.SystemPermission;
import org.apache.accumulo.core.security.TablePermission;
import org.apache.accumulo.core.security.thrift.AuthInfo;
import org.apache.accumulo.core.security.thrift.SecurityErrorCode;
import org.apache.accumulo.core.security.thrift.ThriftSecurityException;
import org.apache.accumulo.core.tabletserver.thrift.ActiveScan;
import org.apache.accumulo.core.tabletserver.thrift.ConstraintViolationException;
import org.apache.accumulo.core.tabletserver.thrift.NoSuchScanIDException;
import org.apache.accumulo.core.tabletserver.thrift.NotServingTabletException;
import org.apache.accumulo.core.tabletserver.thrift.ScanState;
import org.apache.accumulo.core.tabletserver.thrift.ScanType;
import org.apache.accumulo.core.tabletserver.thrift.TabletClientService;
import org.apache.accumulo.core.tabletserver.thrift.TabletStats;
import org.apache.accumulo.core.util.AddressUtil;
import org.apache.accumulo.core.util.ByteBufferUtil;
import org.apache.accumulo.core.util.CachedConfiguration;
import org.apache.accumulo.core.util.ColumnFQ;
import org.apache.accumulo.core.util.Daemon;
import org.apache.accumulo.core.util.LoggingRunnable;
import org.apache.accumulo.core.util.ServerServices;
import org.apache.accumulo.core.util.ServerServices.Service;
import org.apache.accumulo.core.util.Stat;
import org.apache.accumulo.core.util.ThriftUtil;
import org.apache.accumulo.core.util.UtilWaitThread;
import org.apache.accumulo.core.zookeeper.ZooUtil;
import org.apache.accumulo.core.zookeeper.ZooUtil.NodeExistsPolicy;
import org.apache.accumulo.server.Accumulo;
import org.apache.accumulo.server.ServerConstants;
import org.apache.accumulo.server.client.ClientServiceHandler;
import org.apache.accumulo.server.client.HdfsZooInstance;
import org.apache.accumulo.server.conf.ServerConfiguration;
import org.apache.accumulo.server.conf.TableConfiguration;
import org.apache.accumulo.server.logger.LogFileKey;
import org.apache.accumulo.server.logger.LogFileValue;
import org.apache.accumulo.server.master.state.Assignment;
import org.apache.accumulo.server.master.state.DistributedStoreException;
import org.apache.accumulo.server.master.state.TServerInstance;
import org.apache.accumulo.server.master.state.TabletLocationState;
import org.apache.accumulo.server.master.state.TabletStateStore;
import org.apache.accumulo.server.metrics.AbstractMetricsImpl;
import org.apache.accumulo.server.problems.ProblemReport;
import org.apache.accumulo.server.problems.ProblemReports;
import org.apache.accumulo.server.security.Authenticator;
import org.apache.accumulo.server.security.SecurityConstants;
import org.apache.accumulo.server.security.SecurityUtil;
import org.apache.accumulo.server.security.ZKAuthenticator;
import org.apache.accumulo.server.tabletserver.Tablet.CommitSession;
import org.apache.accumulo.server.tabletserver.Tablet.KVEntry;
import org.apache.accumulo.server.tabletserver.Tablet.LookupResult;
import org.apache.accumulo.server.tabletserver.Tablet.MajorCompactionReason;
import org.apache.accumulo.server.tabletserver.Tablet.ScanBatch;
import org.apache.accumulo.server.tabletserver.Tablet.Scanner;
import org.apache.accumulo.server.tabletserver.Tablet.SplitInfo;
import org.apache.accumulo.server.tabletserver.Tablet.TConstraintViolationException;
import org.apache.accumulo.server.tabletserver.Tablet.TabletClosedException;
import org.apache.accumulo.server.tabletserver.TabletServerResourceManager.TabletResourceManager;
import org.apache.accumulo.server.tabletserver.TabletStatsKeeper.Operation;
import org.apache.accumulo.server.tabletserver.log.DfsLogger;
import org.apache.accumulo.server.tabletserver.log.LogSorter;
import org.apache.accumulo.server.tabletserver.log.MutationReceiver;
import org.apache.accumulo.server.tabletserver.log.TabletServerLogger;
import org.apache.accumulo.server.tabletserver.mastermessage.MasterMessage;
import org.apache.accumulo.server.tabletserver.mastermessage.SplitReportMessage;
import org.apache.accumulo.server.tabletserver.mastermessage.TabletStatusMessage;
import org.apache.accumulo.server.tabletserver.metrics.TabletServerMBean;
import org.apache.accumulo.server.tabletserver.metrics.TabletServerMinCMetrics;
import org.apache.accumulo.server.tabletserver.metrics.TabletServerScanMetrics;
import org.apache.accumulo.server.tabletserver.metrics.TabletServerUpdateMetrics;
import org.apache.accumulo.server.trace.TraceFileSystem;
import org.apache.accumulo.server.util.FileSystemMonitor;
import org.apache.accumulo.server.util.Halt;
import org.apache.accumulo.server.util.MapCounter;
import org.apache.accumulo.server.util.MetadataTable;
import org.apache.accumulo.server.util.MetadataTable.LogEntry;
import org.apache.accumulo.server.util.TServerUtils;
import org.apache.accumulo.server.util.TServerUtils.ServerPort;
import org.apache.accumulo.server.util.time.RelativeTime;
import org.apache.accumulo.server.util.time.SimpleTimer;
import org.apache.accumulo.server.zookeeper.IZooReaderWriter;
import org.apache.accumulo.server.zookeeper.TransactionWatcher;
import org.apache.accumulo.server.zookeeper.ZooCache;
import org.apache.accumulo.server.zookeeper.ZooLock;
import org.apache.accumulo.server.zookeeper.ZooLock.LockLossReason;
import org.apache.accumulo.server.zookeeper.ZooLock.LockWatcher;
import org.apache.accumulo.server.zookeeper.ZooReaderWriter;
import org.apache.accumulo.start.Platform;
import org.apache.hadoop.fs.FSDataOutputStream;
import org.apache.hadoop.fs.FileStatus;
import org.apache.hadoop.fs.FileSystem;
import org.apache.hadoop.fs.Path;
import org.apache.hadoop.io.SequenceFile;
import org.apache.hadoop.io.SequenceFile.Reader;
import org.apache.hadoop.io.Text;
import org.apache.log4j.Logger;
import org.apache.thrift.TException;
import org.apache.thrift.TProcessor;
import org.apache.thrift.TServiceClient;
import org.apache.thrift.server.TServer;
import org.apache.zookeeper.KeeperException;
import org.apache.zookeeper.KeeperException.NoNodeException;

enum ScanRunState {
  QUEUED, RUNNING, FINISHED
}

public class TabletServer extends AbstractMetricsImpl implements org.apache.accumulo.server.tabletserver.metrics.TabletServerMBean {
  private static final Logger log = Logger.getLogger(TabletServer.class);
  
  private static HashMap<String,Long> prevGcTime = new HashMap<String,Long>();
  private static long lastMemorySize = 0;
  private static long gcTimeIncreasedCount;
  
  private static final long MAX_TIME_TO_WAIT_FOR_SCAN_RESULT_MILLIS = 1000;
  
  private TabletServerLogger logger;
  
  protected TabletServerMinCMetrics mincMetrics = new TabletServerMinCMetrics();
  
  private ServerConfiguration serverConfig;
  private LogSorter logSorter = null;
  
  public TabletServer(ServerConfiguration conf, FileSystem fs) {
    super();
    this.serverConfig = conf;
    this.instance = conf.getInstance();
    this.fs = TraceFileSystem.wrap(fs);
    this.logSorter = new LogSorter(instance, fs, getSystemConfiguration());
    SimpleTimer.getInstance().schedule(new TimerTask() {
      @Override
      public void run() {
        synchronized (onlineTablets) {
          long now = System.currentTimeMillis();
          for (Tablet tablet : onlineTablets.values())
            try {
              tablet.updateRates(now);
            } catch (Exception ex) {
              log.error(ex, ex);
            }
        }
      }
    }, 5000, 5000);
  }
  
  private synchronized static void logGCInfo(AccumuloConfiguration conf) {
    List<GarbageCollectorMXBean> gcmBeans = ManagementFactory.getGarbageCollectorMXBeans();
    Runtime rt = Runtime.getRuntime();
    
    StringBuilder sb = new StringBuilder("gc");
    
    boolean sawChange = false;
    
    long maxIncreaseInCollectionTime = 0;
    
    for (GarbageCollectorMXBean gcBean : gcmBeans) {
      Long prevTime = prevGcTime.get(gcBean.getName());
      long pt = 0;
      if (prevTime != null) {
        pt = prevTime;
      }
      
      long time = gcBean.getCollectionTime();
      
      if (time - pt != 0) {
        sawChange = true;
      }
      
      long increaseInCollectionTime = time - pt;
      sb.append(String.format(" %s=%,.2f(+%,.2f) secs", gcBean.getName(), time / 1000.0, increaseInCollectionTime / 1000.0));
      maxIncreaseInCollectionTime = Math.max(increaseInCollectionTime, maxIncreaseInCollectionTime);
      prevGcTime.put(gcBean.getName(), time);
    }
    
    long mem = rt.freeMemory();
    if (maxIncreaseInCollectionTime == 0) {
      gcTimeIncreasedCount = 0;
    } else {
      gcTimeIncreasedCount++;
      if (gcTimeIncreasedCount > 3 && mem < rt.maxMemory() * 0.05) {
        log.warn("Running low on memory");
        gcTimeIncreasedCount = 0;
      }
    }
    
    if (mem > lastMemorySize) {
      sawChange = true;
    }
    
    String sign = "+";
    if (mem - lastMemorySize <= 0) {
      sign = "";
    }
    
    sb.append(String.format(" freemem=%,d(%s%,d) totalmem=%,d", mem, sign, (mem - lastMemorySize), rt.totalMemory()));
    
    if (sawChange) {
      log.debug(sb.toString());
    }
    
    final long keepAliveTimeout = conf.getTimeInMillis(Property.INSTANCE_ZK_TIMEOUT);
    if (maxIncreaseInCollectionTime > keepAliveTimeout) {
      Halt.halt("Garbage collection may be interfering with lock keep-alive.  Halting.", -1);
    }
    
    lastMemorySize = mem;
  }
  
  private TabletStatsKeeper statsKeeper;
  
  private static class Session {
    long lastAccessTime;
    long startTime;
    String user;
    String client = TServerUtils.clientAddress.get();
    public boolean reserved;
    
    public void cleanup() {}
  }
  
  private static class SessionManager {
    
    SecureRandom random;
    Map<Long,Session> sessions;
    
    SessionManager(AccumuloConfiguration conf) {
      random = new SecureRandom();
      sessions = new HashMap<Long,Session>();
      
      final long maxIdle = conf.getTimeInMillis(Property.TSERV_SESSION_MAXIDLE);
      
      TimerTask r = new TimerTask() {
        public void run() {
          sweep(maxIdle);
        }
      };
      
      SimpleTimer.getInstance().schedule(r, 0, Math.max(maxIdle / 2, 1000));
    }
    
    synchronized long createSession(Session session, boolean reserve) {
      long sid = random.nextLong();
      
      while (sessions.containsKey(sid)) {
        sid = random.nextLong();
      }
      
      sessions.put(sid, session);
      
      session.reserved = reserve;
      
      session.startTime = session.lastAccessTime = System.currentTimeMillis();
      
      return sid;
    }
    
    /**
     * while a session is reserved, it cannot be canceled or removed
     * 
     * @param sessionId
     */
    
    synchronized Session reserveSession(long sessionId) {
      Session session = sessions.get(sessionId);
      if (session != null) {
        if (session.reserved)
          throw new IllegalStateException();
        session.reserved = true;
      }
      
      return session;
      
    }
    
    synchronized void unreserveSession(Session session) {
      if (!session.reserved)
        throw new IllegalStateException();
      session.reserved = false;
      session.lastAccessTime = System.currentTimeMillis();
    }
    
    synchronized void unreserveSession(long sessionId) {
      Session session = getSession(sessionId);
      if (session != null)
        unreserveSession(session);
    }
    
    synchronized Session getSession(long sessionId) {
      Session session = sessions.get(sessionId);
      if (session != null)
        session.lastAccessTime = System.currentTimeMillis();
      return session;
    }
    
    Session removeSession(long sessionId) {
      Session session = null;
      synchronized (this) {
        session = sessions.remove(sessionId);
      }
      
      // do clean up out side of lock..
      if (session != null)
        session.cleanup();
      
      return session;
    }
    
    private void sweep(long maxIdle) {
      ArrayList<Session> sessionsToCleanup = new ArrayList<Session>();
      synchronized (this) {
        Iterator<Session> iter = sessions.values().iterator();
        while (iter.hasNext()) {
          Session session = iter.next();
          long idleTime = System.currentTimeMillis() - session.lastAccessTime;
          if (idleTime > maxIdle && !session.reserved) {
            iter.remove();
            sessionsToCleanup.add(session);
          }
        }
      }
      
      // do clean up outside of lock
      for (Session session : sessionsToCleanup) {
        session.cleanup();
      }
    }
    
    synchronized void removeIfNotAccessed(final long sessionId, long delay) {
      Session session = sessions.get(sessionId);
      if (session != null) {
        final long removeTime = session.lastAccessTime;
        TimerTask r = new TimerTask() {
          public void run() {
            Session sessionToCleanup = null;
            synchronized (SessionManager.this) {
              Session session2 = sessions.get(sessionId);
              if (session2 != null && session2.lastAccessTime == removeTime && !session2.reserved) {
                sessions.remove(sessionId);
                sessionToCleanup = session2;
              }
            }
            
            // call clean up outside of lock
            if (sessionToCleanup != null)
              sessionToCleanup.cleanup();
          }
        };
        
        SimpleTimer.getInstance().schedule(r, delay);
      }
    }
    
    public synchronized Map<String,MapCounter<ScanRunState>> getActiveScansPerTable() {
      Map<String,MapCounter<ScanRunState>> counts = new HashMap<String,MapCounter<ScanRunState>>();
      for (Entry<Long,Session> entry : sessions.entrySet()) {
        
        Session session = entry.getValue();
        @SuppressWarnings("rawtypes")
        ScanTask nbt = null;
        String tableID = null;
        
        if (session instanceof ScanSession) {
          ScanSession ss = (ScanSession) session;
          nbt = ss.nextBatchTask;
          tableID = ss.extent.getTableId().toString();
        } else if (session instanceof MultiScanSession) {
          MultiScanSession mss = (MultiScanSession) session;
          nbt = mss.lookupTask;
          tableID = mss.threadPoolExtent.getTableId().toString();
        }
        
        if (nbt == null)
          continue;
        
        ScanRunState srs = nbt.getScanRunState();
        
        if (nbt == null || srs == ScanRunState.FINISHED)
          continue;
        
        MapCounter<ScanRunState> stateCounts = counts.get(tableID);
        if (stateCounts == null) {
          stateCounts = new MapCounter<ScanRunState>();
          counts.put(tableID, stateCounts);
        }
        
        stateCounts.increment(srs, 1);
      }
      
      return counts;
    }
    
    public synchronized List<ActiveScan> getActiveScans() {
      
      ArrayList<ActiveScan> activeScans = new ArrayList<ActiveScan>();
      
      long ct = System.currentTimeMillis();
      
      for (Entry<Long,Session> entry : sessions.entrySet()) {
        Session session = entry.getValue();
        if (session instanceof ScanSession) {
          ScanSession ss = (ScanSession) session;
          
          ScanState state = ScanState.RUNNING;
          
          ScanTask<ScanBatch> nbt = ss.nextBatchTask;
          if (nbt == null) {
            state = ScanState.IDLE;
          } else {
            switch (nbt.getScanRunState()) {
              case QUEUED:
                state = ScanState.QUEUED;
                break;
              case FINISHED:
                state = ScanState.IDLE;
                break;
            }
          }
          
          activeScans.add(new ActiveScan(ss.client, ss.user, ss.extent.getTableId().toString(), ct - ss.startTime, ct - ss.lastAccessTime, ScanType.SINGLE,
              state, ss.extent.toThrift(), Translator.translate(ss.columnSet, Translator.CT), ss.ssiList, ss.ssio));
          
        } else if (session instanceof MultiScanSession) {
          MultiScanSession mss = (MultiScanSession) session;
          
          ScanState state = ScanState.RUNNING;
          
          ScanTask<MultiScanResult> nbt = mss.lookupTask;
          if (nbt == null) {
            state = ScanState.IDLE;
          } else {
            switch (nbt.getScanRunState()) {
              case QUEUED:
                state = ScanState.QUEUED;
                break;
              case FINISHED:
                state = ScanState.IDLE;
                break;
            }
          }
          
          activeScans.add(new ActiveScan(mss.client, mss.user, mss.threadPoolExtent.getTableId().toString(), ct - mss.startTime, ct - mss.lastAccessTime,
              ScanType.BATCH, state, mss.threadPoolExtent.toThrift(), Translator.translate(mss.columnSet, Translator.CT), mss.ssiList, mss.ssio));
        }
      }
      
      return activeScans;
    }
  }
  
  static class TservConstraintEnv implements Environment {
    
    private AuthInfo credentials;
    private Authenticator authenticator;
    private Authorizations auths;
    private KeyExtent ke;
    
    TservConstraintEnv(Authenticator authenticator, AuthInfo credentials) {
      this.authenticator = authenticator;
      this.credentials = credentials;
    }
    
    void setExtent(KeyExtent ke) {
      this.ke = ke;
    }
    
    @Override
    public KeyExtent getExtent() {
      return ke;
    }
    
    @Override
    public String getUser() {
      return credentials.user;
    }
    
    @Override
    public Authorizations getAuthorizations() {
      if (auths == null)
        try {
          this.auths = authenticator.getUserAuthorizations(credentials, getUser());
        } catch (AccumuloSecurityException e) {
          throw new RuntimeException(e);
        }
      return auths;
    }
    
  }
  
  private abstract class ScanTask<T> implements RunnableFuture<T> {
    
    protected AtomicBoolean interruptFlag;
    protected ArrayBlockingQueue<Object> resultQueue;
    protected AtomicInteger state;
    protected AtomicReference<ScanRunState> runState;
    
    private static final int INITIAL = 1;
    private static final int ADDED = 2;
    private static final int CANCELED = 3;
    
    ScanTask() {
      interruptFlag = new AtomicBoolean(false);
      runState = new AtomicReference<ScanRunState>(ScanRunState.QUEUED);
      state = new AtomicInteger(INITIAL);
      resultQueue = new ArrayBlockingQueue<Object>(1);
    }
    
    protected void addResult(Object o) {
      if (state.compareAndSet(INITIAL, ADDED))
        resultQueue.add(o);
      else if (state.get() == ADDED)
        throw new IllegalStateException("Tried to add more than one result");
    }
    
    @Override
    public boolean cancel(boolean mayInterruptIfRunning) {
      if (!mayInterruptIfRunning)
        throw new IllegalArgumentException("Cancel will always attempt to interupt running next batch task");
      
      if (state.get() == CANCELED)
        return true;
      
      if (state.compareAndSet(INITIAL, CANCELED)) {
        interruptFlag.set(true);
        resultQueue = null;
        return true;
      }
      
      return false;
    }
    
    @Override
    public T get() throws InterruptedException, ExecutionException {
      throw new UnsupportedOperationException();
    }
    
    @SuppressWarnings("unchecked")
    @Override
    public T get(long timeout, TimeUnit unit) throws InterruptedException, ExecutionException, TimeoutException {
      
      ArrayBlockingQueue<Object> localRQ = resultQueue;
      
      if (state.get() == CANCELED)
        throw new CancellationException();
      
      if (localRQ == null && state.get() == ADDED)
        throw new IllegalStateException("Tried to get result twice");
      
      Object r = localRQ.poll(timeout, unit);
      
      // could have been canceled while waiting
      if (state.get() == CANCELED) {
        if (r != null)
          throw new IllegalStateException("Nothing should have been added when in canceled state");
        
        throw new CancellationException();
      }
      
      if (r == null)
        throw new TimeoutException();
      
      // make this method stop working now that something is being
      // returned
      resultQueue = null;
      
      if (r instanceof Throwable)
        throw new ExecutionException((Throwable) r);
      
      return (T) r;
    }
    
    @Override
    public boolean isCancelled() {
      return state.get() == CANCELED;
    }
    
    @Override
    public boolean isDone() {
      return runState.get().equals(ScanRunState.FINISHED);
    }
    
    public ScanRunState getScanRunState() {
      return runState.get();
    }
    
  }
  
  private static class UpdateSession extends Session {
    public Tablet currentTablet;
    public MapCounter<Tablet> successfulCommits = new MapCounter<Tablet>();
    Map<KeyExtent,Long> failures = new HashMap<KeyExtent,Long>();
    HashSet<KeyExtent> authFailures = new HashSet<KeyExtent>();
    public Violations violations;
    public AuthInfo credentials;
    public long totalUpdates = 0;
    public long flushTime = 0;
    Stat prepareTimes = new Stat();
    Stat walogTimes = new Stat();
    Stat commitTimes = new Stat();
    Stat authTimes = new Stat();
    public Map<Tablet,List<Mutation>> queuedMutations = new HashMap<Tablet,List<Mutation>>();
    public long queuedMutationSize = 0;
    TservConstraintEnv cenv = null;
  }
  
  private static class ScanSession extends Session {
    public KeyExtent extent;
    public HashSet<Column> columnSet;
    public List<IterInfo> ssiList;
    public Map<String,Map<String,String>> ssio;
    public long entriesReturned = 0;
    public Stat nbTimes = new Stat();
    public long batchCount = 0;
    public volatile ScanTask<ScanBatch> nextBatchTask;
    public AtomicBoolean interruptFlag;
    public Scanner scanner;
    
    @Override
    public void cleanup() {
      try {
        if (nextBatchTask != null)
          nextBatchTask.cancel(true);
      } finally {
        if (scanner != null)
          scanner.close();
      }
    }
    
  }
  
  private static class MultiScanSession extends Session {
    HashSet<Column> columnSet;
    Map<KeyExtent,List<Range>> queries;
    public List<IterInfo> ssiList;
    public Map<String,Map<String,String>> ssio;
    public Authorizations auths;
    
    // stats
    int numRanges;
    int numTablets;
    int numEntries;
    long totalLookupTime;
    
    public volatile ScanTask<MultiScanResult> lookupTask;
    public KeyExtent threadPoolExtent;
    
    @Override
    public void cleanup() {
      if (lookupTask != null)
        lookupTask.cancel(true);
    }
  }
  
  /**
   * This little class keeps track of writes in progress and allows readers to wait for writes that started before the read. It assumes that the operation ids
   * are monotonically increasing.
   * 
   */
  static class WriteTracker {
    private static AtomicLong operationCounter = new AtomicLong(1);
    private Map<TabletType,TreeSet<Long>> inProgressWrites = new EnumMap<TabletType,TreeSet<Long>>(TabletType.class);
    
    WriteTracker() {
      for (TabletType ttype : TabletType.values()) {
        inProgressWrites.put(ttype, new TreeSet<Long>());
      }
    }
    
    synchronized long startWrite(TabletType ttype) {
      long operationId = operationCounter.getAndIncrement();
      inProgressWrites.get(ttype).add(operationId);
      return operationId;
    }
    
    synchronized void finishWrite(long operationId) {
      if (operationId == -1)
        return;
      
      boolean removed = false;
      
      for (TabletType ttype : TabletType.values()) {
        removed = inProgressWrites.get(ttype).remove(operationId);
        if (removed)
          break;
      }
      
      if (!removed) {
        throw new IllegalArgumentException("Attempted to finish write not in progress,  operationId " + operationId);
      }
      
      this.notifyAll();
    }
    
    synchronized void waitForWrites(TabletType ttype) {
      long operationId = operationCounter.getAndIncrement();
      while (inProgressWrites.get(ttype).floor(operationId) != null) {
        try {
          this.wait();
        } catch (InterruptedException e) {
          log.error(e, e);
        }
      }
    }
    
    public long startWrite(Set<Tablet> keySet) {
      if (keySet.size() == 0)
        return -1;
      
      ArrayList<KeyExtent> extents = new ArrayList<KeyExtent>(keySet.size());
      
      for (Tablet tablet : keySet)
        extents.add(tablet.getExtent());
      
      return startWrite(TabletType.type(extents));
    }
  }
  
  public AccumuloConfiguration getSystemConfiguration() {
    return serverConfig.getConfiguration();
  }

  TransactionWatcher watcher = new TransactionWatcher();
  
  private class ThriftClientHandler extends ClientServiceHandler implements TabletClientService.Iface {
    
    SessionManager sessionManager;
    
    AccumuloConfiguration acuConf = getSystemConfiguration();
    
    TabletServerUpdateMetrics updateMetrics = new TabletServerUpdateMetrics();
    
    TabletServerScanMetrics scanMetrics = new TabletServerScanMetrics();
    
    WriteTracker writeTracker = new WriteTracker();
    
    ThriftClientHandler() {
      super(instance, watcher);
      log.debug(ThriftClientHandler.class.getName() + " created");
      sessionManager = new SessionManager(getSystemConfiguration());
      // Register the metrics MBean
      try {
        updateMetrics.register();
        scanMetrics.register();
      } catch (Exception e) {
        log.error("Exception registering MBean with MBean Server", e);
      }
    }
    
    @Override
    public List<TKeyExtent> bulkImport(TInfo tinfo, AuthInfo credentials, long tid, Map<TKeyExtent,Map<String,MapFileInfo>> files, boolean setTime)
        throws ThriftSecurityException {
      
      try {
        if (!authenticator.hasSystemPermission(credentials, credentials.user, SystemPermission.SYSTEM))
          throw new ThriftSecurityException(credentials.user, SecurityErrorCode.PERMISSION_DENIED);
      } catch (AccumuloSecurityException e) {
        throw e.asThriftException();
      }
      
      ArrayList<TKeyExtent> failures = new ArrayList<TKeyExtent>();
      
      for (Entry<TKeyExtent,Map<String,MapFileInfo>> entry : files.entrySet()) {
        TKeyExtent tke = entry.getKey();
        Map<String,MapFileInfo> fileMap = entry.getValue();
        
        Tablet importTablet = onlineTablets.get(new KeyExtent(tke));
        
        if (importTablet == null) {
          failures.add(tke);
        } else {
          try {
            importTablet.importMapFiles(tid, fileMap, setTime);
          } catch (IOException ioe) {
            log.info("files " + fileMap.keySet() + " not imported to " + new KeyExtent(tke) + ": " + ioe.getMessage());
            failures.add(tke);
          }
        }
        
      }
      
      return failures;
    }
    
    private class NextBatchTask extends ScanTask<ScanBatch> {
      
      private long scanID;
      
      NextBatchTask(long scanID, AtomicBoolean interruptFlag) {
        this.scanID = scanID;
        this.interruptFlag = interruptFlag;
        
        if (interruptFlag.get())
          cancel(true);
      }
      
      @Override
      public void run() {
        
        ScanSession scanSession = (ScanSession) sessionManager.getSession(scanID);
        String oldThreadName = Thread.currentThread().getName();
        
        try {
          runState.set(ScanRunState.RUNNING);
          Thread.currentThread().setName(
              "User: " + scanSession.user + " Start: " + scanSession.startTime + " Client: " + scanSession.client + " Tablet: " + scanSession.extent);

          if (isCancelled() || scanSession == null)
            return;
          
          Tablet tablet = onlineTablets.get(scanSession.extent);
          
          if (tablet == null) {
            addResult(new org.apache.accumulo.core.tabletserver.thrift.NotServingTabletException(scanSession.extent.toThrift()));
            return;
          }
          
          long t1 = System.currentTimeMillis();
          ScanBatch batch = scanSession.scanner.read();
          long t2 = System.currentTimeMillis();
          scanSession.nbTimes.addStat(t2 - t1);
          
          // there should only be one thing on the queue at a time, so
          // it should be ok to call add()
          // instead of put()... if add() fails because queue is at
          // capacity it means there is code
          // problem somewhere
          addResult(batch);
        } catch (TabletClosedException e) {
          addResult(new org.apache.accumulo.core.tabletserver.thrift.NotServingTabletException(scanSession.extent.toThrift()));
        } catch (IterationInterruptedException iie) {
          if (!isCancelled()) {
            log.warn("Iteration interrupted, when scan not cancelled", iie);
            addResult(iie);
          }
        } catch (TooManyFilesException tmfe) {
          addResult(tmfe);
        } catch (Throwable e) {
          log.warn("exception while scanning tablet " + scanSession.extent, e);
          addResult(e);
        } finally {
          runState.set(ScanRunState.FINISHED);
          Thread.currentThread().setName(oldThreadName);
        }
        
      }
    }
    
    private class LookupTask extends ScanTask<MultiScanResult> {
      
      private long scanID;
      
      LookupTask(long scanID) {
        this.scanID = scanID;
      }
      
      @Override
      public void run() {
        MultiScanSession session = (MultiScanSession) sessionManager.getSession(scanID);
        String oldThreadName = Thread.currentThread().getName();
        
        try {
          runState.set(ScanRunState.RUNNING);
          Thread.currentThread().setName("Client: " + session.client + " User: " + session.user + " Start: " + session.startTime + " Table: ");
          if (isCancelled() || session == null)
            return;
<<<<<<< HEAD
          
          long maxResultsSize = acuConf.getMemoryInBytes(Property.TABLE_SCAN_MAXMEM);
=======

          TableConfiguration acuTableConf = ServerConfiguration.getTableConfiguration(instance, session.threadPoolExtent.getTableId().toString());
          long maxResultsSize = acuTableConf.getMemoryInBytes(Property.TABLE_SCAN_MAXMEM);
>>>>>>> 8ac33bb9
          long bytesAdded = 0;
          long maxScanTime = 4000;
          
          long startTime = System.currentTimeMillis();
          
          ArrayList<KVEntry> results = new ArrayList<KVEntry>();
          Map<KeyExtent,List<Range>> failures = new HashMap<KeyExtent,List<Range>>();
          ArrayList<KeyExtent> fullScans = new ArrayList<KeyExtent>();
          KeyExtent partScan = null;
          Key partNextKey = null;
          boolean partNextKeyInclusive = false;
          
          Iterator<Entry<KeyExtent,List<Range>>> iter = session.queries.entrySet().iterator();
          
          // check the time so that the read ahead thread is not monopolized
          while (iter.hasNext() && bytesAdded < maxResultsSize && (System.currentTimeMillis() - startTime) < maxScanTime) {
            Entry<KeyExtent,List<Range>> entry = iter.next();
            
            iter.remove();
            
            // check that tablet server is serving requested tablet
            Tablet tablet = onlineTablets.get(entry.getKey());
            if (tablet == null) {
              failures.put(entry.getKey(), entry.getValue());
              continue;
            }
            Thread.currentThread().setName(
                "Client: " + session.client + " User: " + session.user + " Start: " + session.startTime + " Tablet: " + entry.getKey().toString());
            
            LookupResult lookupResult;
            try {
              
              // do the following check to avoid a race condition
              // between setting false below and the task being
              // canceled
              if (isCancelled())
                interruptFlag.set(true);
              
              lookupResult = tablet.lookup(entry.getValue(), session.columnSet, session.auths, results, maxResultsSize - bytesAdded, session.ssiList,
                  session.ssio, interruptFlag);
              
              // if the tablet was closed it it possible that the
              // interrupt flag was set.... do not want it set for
              // the next
              // lookup
              interruptFlag.set(false);
              
            } catch (IOException e) {
              log.warn("lookup failed for tablet " + entry.getKey(), e);
              throw new RuntimeException(e);
            }
            
            bytesAdded += lookupResult.bytesAdded;
            
            if (lookupResult.unfinishedRanges.size() > 0) {
              if (lookupResult.closed) {
                failures.put(entry.getKey(), lookupResult.unfinishedRanges);
              } else {
                session.queries.put(entry.getKey(), lookupResult.unfinishedRanges);
                partScan = entry.getKey();
                partNextKey = lookupResult.unfinishedRanges.get(0).getStartKey();
                partNextKeyInclusive = lookupResult.unfinishedRanges.get(0).isStartKeyInclusive();
              }
            } else {
              fullScans.add(entry.getKey());
            }
          }
          
          long finishTime = System.currentTimeMillis();
          session.totalLookupTime += (finishTime - startTime);
          session.numEntries += results.size();
          
          // convert everything to thrift before adding result
          List<TKeyValue> retResults = new ArrayList<TKeyValue>();
          for (KVEntry entry : results)
            retResults.add(new TKeyValue(entry.key.toThrift(), ByteBuffer.wrap(entry.value)));
          Map<TKeyExtent,List<TRange>> retFailures = Translator.translate(failures, Translator.KET, new Translator.ListTranslator<Range,TRange>(Translator.RT));
          List<TKeyExtent> retFullScans = Translator.translate(fullScans, Translator.KET);
          TKeyExtent retPartScan = null;
          TKey retPartNextKey = null;
          if (partScan != null) {
            retPartScan = partScan.toThrift();
            retPartNextKey = partNextKey.toThrift();
          }
          // add results to queue
          addResult(new MultiScanResult(retResults, retFailures, retFullScans, retPartScan, retPartNextKey, partNextKeyInclusive, session.queries.size() != 0));
        } catch (IterationInterruptedException iie) {
          if (!isCancelled()) {
            log.warn("Iteration interrupted, when scan not cancelled", iie);
            addResult(iie);
          }
        } catch (Throwable e) {
          log.warn("exception while doing multi-scan ", e);
          addResult(e);
        } finally {
          Thread.currentThread().setName(oldThreadName);
          runState.set(ScanRunState.FINISHED);
        }
      }
    }
    
    @Override
    public InitialScan startScan(TInfo tinfo, AuthInfo credentials, TKeyExtent textent, TRange range, List<TColumn> columns, int batchSize,
        List<IterInfo> ssiList, Map<String,Map<String,String>> ssio, List<ByteBuffer> authorizations, boolean waitForWrites, boolean isolated)
        throws NotServingTabletException, ThriftSecurityException, org.apache.accumulo.core.tabletserver.thrift.TooManyFilesException {
      
      Authorizations userauths = null;
      
      try {
        if (!authenticator.hasTablePermission(credentials, credentials.user, new String(textent.getTable()), TablePermission.READ))
          throw new ThriftSecurityException(credentials.user, SecurityErrorCode.PERMISSION_DENIED);
        
        userauths = authenticator.getUserAuthorizations(credentials, credentials.user);
        for (ByteBuffer auth : authorizations)
          if (!userauths.contains(ByteBufferUtil.toBytes(auth)))
            throw new ThriftSecurityException(credentials.user, SecurityErrorCode.BAD_AUTHORIZATIONS);
      } catch (AccumuloSecurityException e) {
        throw e.asThriftException();
      }
      
      KeyExtent extent = new KeyExtent(textent);
      
      // wait for any writes that are in flight.. this done to ensure
      // consistency across client restarts... assume a client writes
      // to accumulo and dies while waiting for a confirmation from
      // accumulo... the client process restarts and tries to read
      // data from accumulo making the assumption that it will get
      // any writes previously made... however if the server side thread
      // processing the write from the dead client is still in progress,
      // the restarted client may not see the write unless we wait here.
      // this behavior is very important when the client is reading the
      // !METADATA table
      if (waitForWrites)
        writeTracker.waitForWrites(TabletType.type(extent));
      
      Tablet tablet = onlineTablets.get(extent);
      if (tablet == null)
        throw new NotServingTabletException(textent);
      
      ScanSession scanSession = new ScanSession();
      scanSession.user = credentials.user;
      scanSession.extent = new KeyExtent(extent);
      scanSession.columnSet = new HashSet<Column>();
      scanSession.ssiList = ssiList;
      scanSession.ssio = ssio;
      scanSession.interruptFlag = new AtomicBoolean();
      
      for (TColumn tcolumn : columns) {
        scanSession.columnSet.add(new Column(tcolumn));
      }
      
      scanSession.scanner = tablet.createScanner(new Range(range), batchSize, scanSession.columnSet, new Authorizations(authorizations), ssiList, ssio,
          isolated, scanSession.interruptFlag);
      
      long sid = sessionManager.createSession(scanSession, true);
      
      ScanResult scanResult;
      try {
        scanResult = continueScan(tinfo, sid, scanSession);
      } catch (NoSuchScanIDException e) {
        log.error("The impossible happened", e);
        throw new RuntimeException();
      } finally {
        sessionManager.unreserveSession(sid);
      }
      
      return new InitialScan(sid, scanResult);
    }
    
    @Override
    public ScanResult continueScan(TInfo tinfo, long scanID) throws NoSuchScanIDException, NotServingTabletException,
        org.apache.accumulo.core.tabletserver.thrift.TooManyFilesException {
      ScanSession scanSession = (ScanSession) sessionManager.reserveSession(scanID);
      if (scanSession == null) {
        throw new NoSuchScanIDException();
      }
      
      try {
        return continueScan(tinfo, scanID, scanSession);
      } finally {
        sessionManager.unreserveSession(scanSession);
      }
    }
    
    private ScanResult continueScan(TInfo tinfo, long scanID, ScanSession scanSession) throws NoSuchScanIDException, NotServingTabletException,
        org.apache.accumulo.core.tabletserver.thrift.TooManyFilesException {
      
      if (scanSession.nextBatchTask == null) {
        scanSession.nextBatchTask = new NextBatchTask(scanID, scanSession.interruptFlag);
        resourceManager.executeReadAhead(scanSession.extent, scanSession.nextBatchTask);
      }
      
      ScanBatch bresult;
      try {
        bresult = scanSession.nextBatchTask.get(MAX_TIME_TO_WAIT_FOR_SCAN_RESULT_MILLIS, TimeUnit.MILLISECONDS);
        scanSession.nextBatchTask = null;
      } catch (ExecutionException e) {
        sessionManager.removeSession(scanID);
        if (e.getCause() instanceof NotServingTabletException)
          throw (NotServingTabletException) e.getCause();
        else if (e.getCause() instanceof TooManyFilesException)
          throw new org.apache.accumulo.core.tabletserver.thrift.TooManyFilesException(scanSession.extent.toThrift());
        else
          throw new RuntimeException(e);
      } catch (CancellationException ce) {
        sessionManager.removeSession(scanID);
        Tablet tablet = onlineTablets.get(scanSession.extent);
        if (tablet == null || tablet.isClosed())
          throw new NotServingTabletException(scanSession.extent.toThrift());
        else
          throw new NoSuchScanIDException();
      } catch (TimeoutException e) {
        List<TKeyValue> param = Collections.emptyList();
        long timeout = acuConf.getTimeInMillis(Property.TSERV_CLIENT_TIMEOUT);
        sessionManager.removeIfNotAccessed(scanID, timeout);
        return new ScanResult(param, true);
      } catch (Throwable t) {
        sessionManager.removeSession(scanID);
        log.warn("Failed to get next batch", t);
        throw new RuntimeException(t);
      }
      
      ScanResult scanResult = new ScanResult(Key.compress(bresult.results), bresult.more);
      
      scanSession.entriesReturned += scanResult.results.size();
      
      scanSession.batchCount++;
      
      if (scanResult.more && scanSession.batchCount > 3) {
        // start reading next batch while current batch is transmitted
        // to client
        scanSession.nextBatchTask = new NextBatchTask(scanID, scanSession.interruptFlag);
        resourceManager.executeReadAhead(scanSession.extent, scanSession.nextBatchTask);
      }
      
      if (!scanResult.more)
        closeScan(tinfo, scanID);
      
      return scanResult;
    }
    
    @Override
    public void closeScan(TInfo tinfo, long scanID) {
      ScanSession ss = (ScanSession) sessionManager.removeSession(scanID);
      if (ss != null) {
        long t2 = System.currentTimeMillis();
        
        log.debug(String.format("ScanSess tid %s %s %,d entries in %.2f secs, nbTimes = [%s] ", TServerUtils.clientAddress.get(), ss.extent.getTableId()
            .toString(), ss.entriesReturned, (t2 - ss.startTime) / 1000.0, ss.nbTimes.toString()));
        if (scanMetrics.isEnabled()) {
          scanMetrics.add(TabletServerScanMetrics.scan, t2 - ss.startTime);
          scanMetrics.add(TabletServerScanMetrics.resultSize, ss.entriesReturned);
        }
      }
    }
    
    @Override
    public InitialMultiScan startMultiScan(TInfo tinfo, AuthInfo credentials, Map<TKeyExtent,List<TRange>> tbatch, List<TColumn> tcolumns,
        List<IterInfo> ssiList, Map<String,Map<String,String>> ssio, List<ByteBuffer> authorizations, boolean waitForWrites) throws ThriftSecurityException {
      // find all of the tables that need to be scanned
      HashSet<String> tables = new HashSet<String>();
      for (TKeyExtent keyExtent : tbatch.keySet()) {
        tables.add(new String(keyExtent.getTable()));
      }
      
      // check if user has permission to the tables
      Authorizations userauths = null;
      try {
        for (String table : tables)
          if (!authenticator.hasTablePermission(credentials, credentials.user, table, TablePermission.READ))
            throw new ThriftSecurityException(credentials.user, SecurityErrorCode.PERMISSION_DENIED);
        
        userauths = authenticator.getUserAuthorizations(credentials, credentials.user);
        for (ByteBuffer auth : authorizations)
          if (!userauths.contains(ByteBufferUtil.toBytes(auth)))
            throw new ThriftSecurityException(credentials.user, SecurityErrorCode.BAD_AUTHORIZATIONS);
      } catch (AccumuloSecurityException e) {
        throw e.asThriftException();
      }
      
      KeyExtent threadPoolExtent = null;
      
      Map<KeyExtent,List<Range>> batch = Translator.translate(tbatch, Translator.TKET, new Translator.ListTranslator<TRange,Range>(Translator.TRT));
      
      for (KeyExtent keyExtent : batch.keySet()) {
        if (threadPoolExtent == null) {
          threadPoolExtent = keyExtent;
        } else if (keyExtent.isRootTablet()) {
          throw new IllegalArgumentException("Cannot batch query root tablet with other tablets " + threadPoolExtent + " " + keyExtent);
        } else if (keyExtent.isMeta() && !threadPoolExtent.isMeta()) {
          throw new IllegalArgumentException("Cannot batch query !METADATA and non !METADATA tablets " + threadPoolExtent + " " + keyExtent);
        }
        
      }
      
      if (waitForWrites)
        writeTracker.waitForWrites(TabletType.type(batch.keySet()));
      
      MultiScanSession mss = new MultiScanSession();
      mss.user = credentials.user;
      mss.queries = batch;
      mss.columnSet = new HashSet<Column>(tcolumns.size());
      mss.ssiList = ssiList;
      mss.ssio = ssio;
      mss.auths = new Authorizations(authorizations);
      
      mss.numTablets = batch.size();
      for (List<Range> ranges : batch.values()) {
        mss.numRanges += ranges.size();
      }
      
      for (TColumn tcolumn : tcolumns)
        mss.columnSet.add(new Column(tcolumn));
      
      mss.threadPoolExtent = threadPoolExtent;
      
      long sid = sessionManager.createSession(mss, true);
      
      MultiScanResult result;
      try {
        result = continueMultiScan(tinfo, sid, mss);
      } catch (NoSuchScanIDException e) {
        log.error("the impossible happened", e);
        throw new RuntimeException("the impossible happened", e);
      } finally {
        sessionManager.unreserveSession(sid);
      }
      
      return new InitialMultiScan(sid, result);
    }
    
    @Override
    public MultiScanResult continueMultiScan(TInfo tinfo, long scanID) throws NoSuchScanIDException {
      
      MultiScanSession session = (MultiScanSession) sessionManager.reserveSession(scanID);
      
      if (session == null) {
        throw new NoSuchScanIDException();
      }
      
      try {
        return continueMultiScan(tinfo, scanID, session);
      } finally {
        sessionManager.unreserveSession(session);
      }
    }
    
    private MultiScanResult continueMultiScan(TInfo tinfo, long scanID, MultiScanSession session) throws NoSuchScanIDException {
      
      if (session.lookupTask == null) {
        session.lookupTask = new LookupTask(scanID);
        resourceManager.executeReadAhead(session.threadPoolExtent, session.lookupTask);
      }
      
      try {
        MultiScanResult scanResult = session.lookupTask.get(MAX_TIME_TO_WAIT_FOR_SCAN_RESULT_MILLIS, TimeUnit.MILLISECONDS);
        session.lookupTask = null;
        return scanResult;
      } catch (TimeoutException e1) {
        long timeout = acuConf.getTimeInMillis(Property.TSERV_CLIENT_TIMEOUT);
        sessionManager.removeIfNotAccessed(scanID, timeout);
        List<TKeyValue> results = Collections.emptyList();
        Map<TKeyExtent,List<TRange>> failures = Collections.emptyMap();
        List<TKeyExtent> fullScans = Collections.emptyList();
        return new MultiScanResult(results, failures, fullScans, null, null, false, true);
      } catch (Throwable t) {
        sessionManager.removeSession(scanID);
        log.warn("Failed to get multiscan result", t);
        throw new RuntimeException(t);
      }
    }
    
    @Override
    public void closeMultiScan(TInfo tinfo, long scanID) throws NoSuchScanIDException {
      MultiScanSession session = (MultiScanSession) sessionManager.removeSession(scanID);
      if (session == null) {
        throw new NoSuchScanIDException();
      }
      
      long t2 = System.currentTimeMillis();
      log.debug(String.format("MultiScanSess %s %,d entries in %.2f secs (lookup_time:%.2f secs tablets:%,d ranges:%,d) ", TServerUtils.clientAddress.get(),
          session.numEntries, (t2 - session.startTime) / 1000.0, session.totalLookupTime / 1000.0, session.numTablets, session.numRanges));
    }
    
    @Override
    public long startUpdate(TInfo tinfo, AuthInfo credentials) throws ThriftSecurityException {
      // Make sure user is real
      try {
        if (!authenticator.authenticateUser(credentials, credentials.user, credentials.password)) {
          if (updateMetrics.isEnabled())
            updateMetrics.add(TabletServerUpdateMetrics.permissionErrors, 0);
          throw new ThriftSecurityException(credentials.user, SecurityErrorCode.BAD_CREDENTIALS);
        }
      } catch (AccumuloSecurityException e) {
        throw e.asThriftException();
      }
      
      UpdateSession us = new UpdateSession();
      us.violations = new Violations();
      us.credentials = credentials;
      us.cenv = new TservConstraintEnv(authenticator, credentials);
      
      long sid = sessionManager.createSession(us, false);
      
      return sid;
    }
    
    private void setUpdateTablet(UpdateSession us, KeyExtent keyExtent) {
      long t1 = System.currentTimeMillis();
      if (us.currentTablet != null && us.currentTablet.getExtent().equals(keyExtent))
        return;

      if (us.currentTablet == null && (us.failures.containsKey(keyExtent) || us.authFailures.contains(keyExtent))) {
        // if there were previous failures, then do not accept additional writes
        return;
      }
      
      try {
        // if user has no permission to write to this table, add it to
        // the failures list
        boolean sameTable = us.currentTablet != null && (us.currentTablet.getExtent().getTableId().equals(keyExtent.getTableId()));
        if (sameTable
            || authenticator.hasTablePermission(SecurityConstants.getSystemCredentials(), us.credentials.user, keyExtent.getTableId().toString(),
                TablePermission.WRITE)) {
          long t2 = System.currentTimeMillis();
          us.authTimes.addStat(t2 - t1);
          us.currentTablet = onlineTablets.get(keyExtent);
          if (us.currentTablet != null) {
            us.queuedMutations.put(us.currentTablet, new ArrayList<Mutation>());
          } else {
            // not serving tablet, so report all mutations as
            // failures
            us.failures.put(keyExtent, 0l);
            if (updateMetrics.isEnabled())
              updateMetrics.add(TabletServerUpdateMetrics.unknownTabletErrors, 0);
          }
        } else {
          log.warn("Denying access to table " + keyExtent.getTableId() + " for user " + us.credentials.user);
          long t2 = System.currentTimeMillis();
          us.authTimes.addStat(t2 - t1);
          us.currentTablet = null;
          us.authFailures.add(keyExtent);
          if (updateMetrics.isEnabled())
            updateMetrics.add(TabletServerUpdateMetrics.permissionErrors, 0);
          return;
        }
      } catch (AccumuloSecurityException e) {
        log.error("Denying permission to check user " + us.credentials.user + " with user " + e.getUser(), e);
        long t2 = System.currentTimeMillis();
        us.authTimes.addStat(t2 - t1);
        us.currentTablet = null;
        us.authFailures.add(keyExtent);
        if (updateMetrics.isEnabled())
          updateMetrics.add(TabletServerUpdateMetrics.permissionErrors, 0);
        return;
      }
    }
    
    @Override
    public void applyUpdates(TInfo tinfo, long updateID, TKeyExtent tkeyExtent, List<TMutation> tmutations) {
      UpdateSession us = (UpdateSession) sessionManager.reserveSession(updateID);
      if (us == null) {
        throw new RuntimeException("No Such SessionID");
      }
      
      try {
        KeyExtent keyExtent = new KeyExtent(tkeyExtent);
        setUpdateTablet(us, keyExtent);
        
        if (us.currentTablet != null) {
          List<Mutation> mutations = us.queuedMutations.get(us.currentTablet);
          for (TMutation tmutation : tmutations) {
            Mutation mutation = new Mutation(tmutation);
            mutations.add(mutation);
            us.queuedMutationSize += mutation.numBytes();
          }
          if (us.queuedMutationSize > getSystemConfiguration().getMemoryInBytes(Property.TSERV_MUTATION_QUEUE_MAX))
            flush(us);
        }
      } finally {
        sessionManager.unreserveSession(us);
      }
    }
    
    private void flush(UpdateSession us) {
      
      int mutationCount = 0;
      Map<CommitSession,List<Mutation>> sendables = new HashMap<CommitSession,List<Mutation>>();
      Throwable error = null;
      
      long pt1 = System.currentTimeMillis();
      
      boolean containsMetadataTablet = false;
      for (Tablet tablet : us.queuedMutations.keySet())
        if (tablet.getExtent().isMeta())
          containsMetadataTablet = true;
      
      if (!containsMetadataTablet && us.queuedMutations.size() > 0)
        TabletServer.this.resourceManager.waitUntilCommitsAreEnabled();
      
      Span prep = Trace.start("prep");
      for (Entry<Tablet,? extends List<Mutation>> entry : us.queuedMutations.entrySet()) {
        
        Tablet tablet = entry.getKey();
        List<Mutation> mutations = entry.getValue();
        if (mutations.size() > 0) {
          try {
            if (updateMetrics.isEnabled())
              updateMetrics.add(TabletServerUpdateMetrics.mutationArraySize, mutations.size());
            
            CommitSession commitSession = tablet.prepareMutationsForCommit(us.cenv, mutations);
            if (commitSession == null) {
              if (us.currentTablet == tablet) {
                us.currentTablet = null;
              }
              us.failures.put(tablet.getExtent(), us.successfulCommits.get(tablet));
            } else {
              sendables.put(commitSession, mutations);
              mutationCount += mutations.size();
            }
            
          } catch (TConstraintViolationException e) {
            us.violations.add(e.getViolations());
            if (updateMetrics.isEnabled())
              updateMetrics.add(TabletServerUpdateMetrics.constraintViolations, 0);
            
            if (e.getNonViolators().size() > 0) {
              // only log and commit mutations if there were some
              // that did not
              // violate constraints... this is what
              // prepareMutationsForCommit()
              // expects
              sendables.put(e.getCommitSession(), e.getNonViolators());
            }
            
            mutationCount += mutations.size();
            
          } catch (HoldTimeoutException t) {
            error = t;
            log.debug("Giving up on mutations due to a long memory hold time");
            break;
          } catch (Throwable t) {
            error = t;
            log.error("Unexpected error preparing for commit", error);
            break;
          }
        }
      }
      prep.stop();
      
      Span wal = Trace.start("wal");
      long pt2 = System.currentTimeMillis();
      long avgPrepareTime = (long) ((pt2 - pt1) / (double) us.queuedMutations.size());
      us.prepareTimes.addStat(pt2 - pt1);
      if (updateMetrics.isEnabled())
        updateMetrics.add(TabletServerUpdateMetrics.commitPrep, (avgPrepareTime));
      
      if (error != null) {
        for (Entry<CommitSession,List<Mutation>> e : sendables.entrySet()) {
          e.getKey().abortCommit(e.getValue());
        }
        throw new RuntimeException(error);
      }
      try {
        while (true) {
          try {
            long t1 = System.currentTimeMillis();
            
            logger.logManyTablets(sendables);
            
            long t2 = System.currentTimeMillis();
            us.walogTimes.addStat(t2 - t1);
            if (updateMetrics.isEnabled())
              updateMetrics.add(TabletServerUpdateMetrics.waLogWriteTime, (t2 - t1));
            
            break;
          } catch (IOException ex) {
            log.warn("logging mutations failed, retrying");
          } catch (Throwable t) {
            log.error("Unknown exception logging mutations, counts for mutations in flight not decremented!", t);
            throw new RuntimeException(t);
          }
        }
        
        wal.stop();
        
        Span commit = Trace.start("commit");
        long t1 = System.currentTimeMillis();
        for (Entry<CommitSession,? extends List<Mutation>> entry : sendables.entrySet()) {
          CommitSession commitSession = entry.getKey();
          List<Mutation> mutations = entry.getValue();
          
          commitSession.commit(mutations);
          
          Tablet tablet = commitSession.getTablet();
          
          if (tablet == us.currentTablet) {
            // because constraint violations may filter out some
            // mutations, for proper
            // accounting with the client code, need to increment
            // the count based
            // on the original number of mutations from the client
            // NOT the filtered number
            us.successfulCommits.increment(tablet, us.queuedMutations.get(tablet).size());
          }
        }
        long t2 = System.currentTimeMillis();
        
        long avgCommitTime = (long) ((t2 - t1) / (double) sendables.size());
        
        us.flushTime += (t2 - pt1);
        us.commitTimes.addStat(t2 - t1);
        
        if (updateMetrics.isEnabled())
          updateMetrics.add(TabletServerUpdateMetrics.commitTime, avgCommitTime);
        commit.stop();
      } finally {
        us.queuedMutations.clear();
        if (us.currentTablet != null) {
          us.queuedMutations.put(us.currentTablet, new ArrayList<Mutation>());
        }
        us.queuedMutationSize = 0;
      }
      us.totalUpdates += mutationCount;
    }
    
    @Override
    public UpdateErrors closeUpdate(TInfo tinfo, long updateID) throws NoSuchScanIDException {
      UpdateSession us = (UpdateSession) sessionManager.removeSession(updateID);
      if (us == null) {
        throw new NoSuchScanIDException();
      }
      
      // clients may or may not see data from an update session while
      // it is in progress, however when the update session is closed
      // want to ensure that reads wait for the write to finish
      long opid = writeTracker.startWrite(us.queuedMutations.keySet());
      
      try {
        flush(us);
      } finally {
        writeTracker.finishWrite(opid);
      }
      
      log.debug(String.format("UpSess %s %,d in %.3fs, at=[%s] ft=%.3fs(pt=%.3fs lt=%.3fs ct=%.3fs)", TServerUtils.clientAddress.get(), us.totalUpdates,
          (System.currentTimeMillis() - us.startTime) / 1000.0, us.authTimes.toString(), us.flushTime / 1000.0, us.prepareTimes.getSum() / 1000.0,
          us.walogTimes.getSum() / 1000.0, us.commitTimes.getSum() / 1000.0));
      if (us.failures.size() > 0) {
        Entry<KeyExtent,Long> first = us.failures.entrySet().iterator().next();
        log.debug(String.format("Failures: %d, first extent %s successful commits: %d", us.failures.size(), first.getKey().toString(), first.getValue()));
      }
      List<ConstraintViolationSummary> violations = us.violations.asList();
      if (violations.size() > 0) {
        ConstraintViolationSummary first = us.violations.asList().iterator().next();
        log.debug(String.format("Violations: %d, first %s occurs %d", violations.size(), first.violationDescription, first.numberOfViolatingMutations));
      }
      if (us.authFailures.size() > 0) {
        KeyExtent first = us.authFailures.iterator().next();
        log.debug(String.format("Authentication Failures: %d, first %s", us.authFailures.size(), first.toString()));
      }
      
      return new UpdateErrors(Translator.translate(us.failures, Translator.KET), Translator.translate(violations, Translator.CVST), Translator.translate(
          us.authFailures, Translator.KET));
    }
    
    @Override
    public void update(TInfo tinfo, AuthInfo credentials, TKeyExtent tkeyExtent, TMutation tmutation) throws NotServingTabletException,
        ConstraintViolationException, ThriftSecurityException {
      try {
        if (!authenticator.hasTablePermission(credentials, credentials.user, new String(tkeyExtent.getTable()), TablePermission.WRITE))
          throw new ThriftSecurityException(credentials.user, SecurityErrorCode.PERMISSION_DENIED);
      } catch (AccumuloSecurityException e) {
        throw e.asThriftException();
      }
      
      KeyExtent keyExtent = new KeyExtent(tkeyExtent);
      Tablet tablet = onlineTablets.get(new KeyExtent(keyExtent));
      if (tablet == null) {
        throw new NotServingTabletException(tkeyExtent);
      }
      
      if (!keyExtent.isMeta())
        TabletServer.this.resourceManager.waitUntilCommitsAreEnabled();
      
      long opid = writeTracker.startWrite(TabletType.type(keyExtent));
      
      try {
        Mutation mutation = new Mutation(tmutation);
        List<Mutation> mutations = Collections.singletonList(mutation);
        
        Span prep = Trace.start("prep");
        CommitSession cs = tablet.prepareMutationsForCommit(new TservConstraintEnv(authenticator, credentials), mutations);
        prep.stop();
        if (cs == null) {
          throw new NotServingTabletException(tkeyExtent);
        }
        
        while (true) {
          try {
            Span wal = Trace.start("wal");
            logger.log(cs, cs.getWALogSeq(), mutation);
            wal.stop();
            break;
          } catch (IOException ex) {
            log.warn(ex, ex);
          }
        }
        
        Span commit = Trace.start("commit");
        cs.commit(mutations);
        commit.stop();
      } catch (TConstraintViolationException e) {
        throw new ConstraintViolationException(Translator.translate(e.getViolations().asList(), Translator.CVST));
      } finally {
        writeTracker.finishWrite(opid);
      }
    }
    
    @Override
    public void splitTablet(TInfo tinfo, AuthInfo credentials, TKeyExtent tkeyExtent, ByteBuffer splitPoint) throws NotServingTabletException,
        ThriftSecurityException {
      String tableId = new String(ByteBufferUtil.toBytes(tkeyExtent.table));
      try {
        if (!authenticator.hasSystemPermission(credentials, credentials.user, SystemPermission.ALTER_TABLE)
            && !authenticator.hasSystemPermission(credentials, credentials.user, SystemPermission.SYSTEM)
            && !authenticator.hasTablePermission(credentials, credentials.user, tableId, TablePermission.ALTER_TABLE))
          throw new ThriftSecurityException(credentials.user, SecurityErrorCode.PERMISSION_DENIED);
      } catch (AccumuloSecurityException e) {
        throw e.asThriftException();
      }
      
      KeyExtent keyExtent = new KeyExtent(tkeyExtent);
      
      Tablet tablet = onlineTablets.get(keyExtent);
      if (tablet == null) {
        throw new NotServingTabletException(tkeyExtent);
      }
      
      if (keyExtent.getEndRow() == null || !keyExtent.getEndRow().equals(ByteBufferUtil.toText(splitPoint))) {
        try {
          if (TabletServer.this.splitTablet(tablet, ByteBufferUtil.toBytes(splitPoint)) == null) {
            throw new NotServingTabletException(tkeyExtent);
          }
        } catch (IOException e) {
          log.warn("Failed to split " + keyExtent, e);
          throw new RuntimeException(e);
        }
      }
    }
    
    @Override
    public TabletServerStatus getTabletServerStatus(TInfo tinfo, AuthInfo credentials) throws ThriftSecurityException, TException {
      return getStats(sessionManager.getActiveScansPerTable());
    }
    
    @Override
    public List<TabletStats> getTabletStats(TInfo tinfo, AuthInfo credentials, String tableId) throws ThriftSecurityException, TException {
      TreeMap<KeyExtent,Tablet> onlineTabletsCopy;
      synchronized (onlineTablets) {
        onlineTabletsCopy = new TreeMap<KeyExtent,Tablet>(onlineTablets);
      }
      List<TabletStats> result = new ArrayList<TabletStats>();
      Text text = new Text(tableId);
      KeyExtent start = new KeyExtent(text, new Text(), null);
      for (Entry<KeyExtent,Tablet> entry : onlineTabletsCopy.tailMap(start).entrySet()) {
        KeyExtent ke = entry.getKey();
        if (ke.getTableId().compareTo(text) == 0) {
          Tablet tablet = entry.getValue();
          TabletStats stats = tablet.timer.getTabletStats();
          stats.extent = ke.toThrift();
          stats.ingestRate = tablet.ingestRate();
          stats.queryRate = tablet.queryRate();
          stats.splitCreationTime = tablet.getSplitCreationTime();
          stats.numEntries = tablet.getNumEntries();
          result.add(stats);
        }
      }
      return result;
    }
    
    private ZooCache masterLockCache = new ZooCache();
    
    private void checkPermission(AuthInfo credentials, String lock, boolean requiresSystemPermission, final String request) throws ThriftSecurityException {
      if (requiresSystemPermission) {
        boolean fatal = false;
        try {
          log.debug("Got " + request + " message from user: " + credentials.user);
          if (!authenticator.hasSystemPermission(credentials, credentials.user, SystemPermission.SYSTEM)) {
            log.warn("Got " + request + " message from user: " + credentials.user);
            throw new ThriftSecurityException(credentials.user, SecurityErrorCode.PERMISSION_DENIED);
          }
        } catch (AccumuloSecurityException e) {
          log.warn("Got " + request + " message from unauthenticatable user: " + e.getUser());
          if (e.getUser().equals(SecurityConstants.SYSTEM_USERNAME)) {
            log.fatal("Got message from a service with a mismatched configuration. Please ensure a compatible configuration.", e);
            fatal = true;
          }
          throw e.asThriftException();
        } finally {
          if (fatal) {
            Halt.halt(1, new Runnable() {
              public void run() {
                logGCInfo(getSystemConfiguration());
              }
            });
          }
        }
      }
      
      if (tabletServerLock == null || !tabletServerLock.wasLockAcquired()) {
        log.warn("Got " + request + " message from master before lock acquired, ignoring...");
        throw new RuntimeException("Lock not acquired");
      }
      
      if (tabletServerLock != null && tabletServerLock.wasLockAcquired() && !tabletServerLock.isLocked()) {
        Halt.halt(1, new Runnable() {
          public void run() {
            log.info("Tablet server no longer holds lock during checkPermission() : " + request + ", exiting");
            logGCInfo(getSystemConfiguration());
          }
        });
      }
      
      ZooUtil.LockID lid = new ZooUtil.LockID(ZooUtil.getRoot(instance) + Constants.ZMASTER_LOCK, lock);
      
      try {
        if (!ZooLock.isLockHeld(masterLockCache, lid)) {
          // maybe the cache is out of date and a new master holds the
          // lock?
          masterLockCache.clear();
          if (!ZooLock.isLockHeld(masterLockCache, lid)) {
            log.warn("Got " + request + " message from a master that does not hold the current lock " + lock);
            throw new RuntimeException("bad master lock");
          }
        }
      } catch (Exception e) {
        throw new RuntimeException("bad master lock", e);
      }
    }
    
    @Override
    public void loadTablet(TInfo tinfo, AuthInfo credentials, String lock, final TKeyExtent textent) {
      try {
        checkPermission(credentials, lock, true, "loadTablet");
      } catch (ThriftSecurityException e) {
        log.error(e, e);
        throw new RuntimeException(e);
      }
      
      final KeyExtent extent = new KeyExtent(textent);
      
      synchronized (unopenedTablets) {
        synchronized (openingTablets) {
          synchronized (onlineTablets) {
            
            // checking if this exact tablet is in any of the sets
            // below is not a strong enough check
            // when splits and fix splits occurring
            
            Set<KeyExtent> unopenedOverlapping = KeyExtent.findOverlapping(extent, unopenedTablets);
            Set<KeyExtent> openingOverlapping = KeyExtent.findOverlapping(extent, openingTablets);
            Set<KeyExtent> onlineOverlapping = KeyExtent.findOverlapping(extent, onlineTablets);
            Set<KeyExtent> all = new HashSet<KeyExtent>();
            all.addAll(unopenedOverlapping);
            all.addAll(openingOverlapping);
            all.addAll(onlineOverlapping);
            
            if (!all.isEmpty()) {
              if (all.size() != 1 || !all.contains(extent)) {
                log.error("Tablet " + extent + " overlaps previously assigned " + unopenedOverlapping + " " + openingOverlapping + " " + onlineOverlapping);
              }
              return;
            }
            
            unopenedTablets.add(extent);
          }
        }
      }
      
      // add the assignment job to the appropriate queue
      log.info("Loading tablet " + extent);
      
      final Runnable ah = new LoggingRunnable(log, new AssignmentHandler(extent));
      // Root tablet assignment must take place immediately
      if (extent.isRootTablet()) {
        new Daemon("Root Tablet Assignment") {
          public void run() {
            ah.run();
            if (onlineTablets.containsKey(extent)) {
              log.info("Root tablet loaded: " + extent);
            } else {
              log.info("Root tablet failed to load");
            }
            
          }
        }.start();
      } else {
        if (extent.isMeta()) {
          resourceManager.addMetaDataAssignment(ah);
        } else {
          resourceManager.addAssignment(ah);
        }
      }
    }
    
    @Override
    public void unloadTablet(TInfo tinfo, AuthInfo credentials, String lock, TKeyExtent textent, boolean save) {
      try {
        checkPermission(credentials, lock, true, "unloadTablet");
      } catch (ThriftSecurityException e) {
        log.error(e, e);
        throw new RuntimeException(e);
      }
      
      KeyExtent extent = new KeyExtent(textent);
      
      resourceManager.addMigration(extent, new LoggingRunnable(log, new UnloadTabletHandler(extent, save)));
    }
    
    @Override
    public void flush(TInfo tinfo, AuthInfo credentials, String lock, String tableId, ByteBuffer startRow, ByteBuffer endRow) {
      try {
        checkPermission(credentials, lock, true, "flush");
      } catch (ThriftSecurityException e) {
        log.error(e, e);
        throw new RuntimeException(e);
      }
      
      ArrayList<Tablet> tabletsToFlush = new ArrayList<Tablet>();
      
      KeyExtent ke = new KeyExtent(new Text(tableId), ByteBufferUtil.toText(endRow), ByteBufferUtil.toText(startRow));
      
      synchronized (onlineTablets) {
        for (Tablet tablet : onlineTablets.values())
          if (ke.overlaps(tablet.getExtent()))
            tabletsToFlush.add(tablet);
      }
      
      Long flushID = null;
      
      for (Tablet tablet : tabletsToFlush) {
        if (flushID == null) {
          // read the flush id once from zookeeper instead of reading
          // it for each tablet
          try {
            flushID = tablet.getFlushID();
          } catch (NoNodeException e) {
            // table was probably deleted
            log.info("Asked to flush table that has no flush id " + ke + " " + e.getMessage());
            return;
          }
        }
        tablet.flush(flushID);
      }
    }
    
    @Override
    public void flushTablet(TInfo tinfo, AuthInfo credentials, String lock, TKeyExtent textent) throws TException {
      try {
        checkPermission(credentials, lock, true, "flushTablet");
      } catch (ThriftSecurityException e) {
        log.error(e, e);
        throw new RuntimeException(e);
      }
      Tablet tablet = onlineTablets.get(new KeyExtent(textent));
      if (tablet != null) {
        log.info("Flushing " + tablet.getExtent());
        try {
          tablet.flush(tablet.getFlushID());
        } catch (NoNodeException nne) {
          log.info("Asked to flush tablet that has no flush id " + new KeyExtent(textent) + " " + nne.getMessage());
        }
      }
    }
    
    @Override
    public void halt(TInfo tinfo, AuthInfo credentials, String lock) throws ThriftSecurityException {
      
      checkPermission(credentials, lock, true, "halt");
      
      Halt.halt(0, new Runnable() {
        public void run() {
          log.info("Master requested tablet server halt");
          logGCInfo(getSystemConfiguration());
          serverStopRequested = true;
          try {
            tabletServerLock.unlock();
          } catch (Exception e) {
            log.error(e, e);
          }
        }
      });
    }
    
    @Override
    public void fastHalt(TInfo info, AuthInfo credentials, String lock) {
      try {
        halt(info, credentials, lock);
      } catch (Exception e) {
        log.warn("Error halting", e);
      }
    }
    
    @Override
    public TabletStats getHistoricalStats(TInfo tinfo, AuthInfo credentials) throws ThriftSecurityException, TException {
      return statsKeeper.getTabletStats();
    }
    
    public List<ActiveScan> getActiveScans(TInfo tinfo, AuthInfo credentials) throws ThriftSecurityException, TException {
      
      try {
        if (!authenticator.hasSystemPermission(credentials, credentials.user, SystemPermission.SYSTEM))
          throw new ThriftSecurityException(credentials.user, SecurityErrorCode.PERMISSION_DENIED);
      } catch (AccumuloSecurityException e) {
        throw e.asThriftException();
      }
      
      return sessionManager.getActiveScans();
    }
    
    @Override
    public void chop(TInfo tinfo, AuthInfo credentials, String lock, TKeyExtent textent) throws TException {
      try {
        if (!authenticator.hasSystemPermission(credentials, credentials.user, SystemPermission.SYSTEM))
          throw new ThriftSecurityException(credentials.user, SecurityErrorCode.PERMISSION_DENIED);
      } catch (Exception e) {
        throw new RuntimeException(e);
      }
      KeyExtent ke = new KeyExtent(textent);
      
      Tablet tablet = onlineTablets.get(ke);
      if (tablet != null) {
        tablet.chopFiles();
      }
    }
    
    @Override
    public void compact(TInfo tinfo, AuthInfo credentials, String lock, String tableId, ByteBuffer startRow, ByteBuffer endRow) throws TException {
      try {
        if (!authenticator.hasSystemPermission(credentials, credentials.user, SystemPermission.SYSTEM))
          throw new ThriftSecurityException(credentials.user, SecurityErrorCode.PERMISSION_DENIED);
      } catch (Exception e) {
        throw new RuntimeException(e);
      }
      
      KeyExtent ke = new KeyExtent(new Text(tableId), ByteBufferUtil.toText(endRow), ByteBufferUtil.toText(startRow));
      
      ArrayList<Tablet> tabletsToCompact = new ArrayList<Tablet>();
      synchronized (onlineTablets) {
        for (Tablet tablet : onlineTablets.values())
          if (ke.overlaps(tablet.getExtent()))
            tabletsToCompact.add(tablet);
      }
      
      Long compactionId = null;
      
      for (Tablet tablet : tabletsToCompact) {
        // all for the same table id, so only need to read
        // compaction id once
        if (compactionId == null)
          try {
            compactionId = tablet.getCompactionID().getFirst();
          } catch (NoNodeException e) {
            log.info("Asked to compact table with no compaction id " + ke + " " + e.getMessage());
            return;
          }
        tablet.compactAll(compactionId);
      }
      
    }
    
    /*
     * (non-Javadoc)
     * 
     * @see org.apache.accumulo.core.tabletserver.thrift.TabletClientService.Iface#removeLogs(org.apache.accumulo.cloudtrace.thrift.TInfo,
     * org.apache.accumulo.core.security.thrift.AuthInfo, java.util.List)
     */
    @Override
    public void removeLogs(TInfo tinfo, AuthInfo credentials, List<String> filenames) throws TException {
      String myname = getClientAddressString();
      myname = myname.replace(':', '+');
      Path logDir = new Path(Constants.getWalDirectory(acuConf), myname);
      Set<String> loggers = new HashSet<String>();
      logger.getLoggers(loggers);
      nextFile:
      for (String filename : filenames) {
        for (String logger : loggers) {
          if (logger.contains(filename))
            continue nextFile;
        }
        List<Tablet> onlineTabletsCopy = new ArrayList<Tablet>();
        synchronized (onlineTablets) {
          onlineTabletsCopy.addAll(onlineTablets.values());
        }
        for (Tablet tablet : onlineTabletsCopy) {
          for (String current : tablet.getCurrentLogs()) {
            if (current.contains(filename)) {
              log.info("Attempted to delete " + filename + " from tablet " + tablet.getExtent());
              continue nextFile;
            }
          }
        }
        try {
          String source = logDir + "/" + filename;
          if (acuConf.getBoolean(Property.TSERV_ARCHIVE_WALOGS)) {
            String walogArchive = Constants.getBaseDir(acuConf) + "/walogArchive";
            fs.mkdirs(new Path(walogArchive));
            String dest = walogArchive + "/" + filename;
            log.info("Archiving walog " + source + " to " + dest);
            if (!fs.rename(new Path(source), new Path(dest)))
              log.error("rename is unsuccessful");
          } else {
            log.info("Deleting walog " + filename);
            if (!fs.delete(new Path(source), true))
              log.warn("Failed to delete walog " + source);
            if (fs.delete(new Path(Constants.getRecoveryDir(acuConf), filename), true))
              log.info("Deleted any recovery log " + filename);

          }
        } catch (IOException e) {
          log.warn("Error attempting to delete write-ahead log " + filename + ": " + e);
        }
      }
    }
    
  }
  
  private class SplitRunner implements Runnable {
    private Tablet tablet;
    
    public SplitRunner(Tablet tablet) {
      this.tablet = tablet;
    }
    
    @Override
    public void run() {
      if (majorCompactorDisabled) {
        // this will make split task that were queued when shutdown was
        // initiated exit
        return;
      }
      
      splitTablet(tablet);
    }
  }
  
  boolean isMajorCompactionDisabled() {
    return majorCompactorDisabled;
  }
  
  void executeSplit(Tablet tablet) {
    resourceManager.executeSplit(tablet.getExtent(), new LoggingRunnable(log, new SplitRunner(tablet)));
  }

  private class MajorCompactor implements Runnable {
    
    public void run() {
      while (!majorCompactorDisabled) {
        try {
          UtilWaitThread.sleep(getSystemConfiguration().getTimeInMillis(Property.TSERV_MAJC_DELAY));
          
          TreeMap<KeyExtent,Tablet> copyOnlineTablets = new TreeMap<KeyExtent,Tablet>();
          
          synchronized (onlineTablets) {
            copyOnlineTablets.putAll(onlineTablets); // avoid
                                                     // concurrent
                                                     // modification
          }
          
          int numMajorCompactionsInProgress = 0;
          
          Iterator<Entry<KeyExtent,Tablet>> iter = copyOnlineTablets.entrySet().iterator();
          while (iter.hasNext() && !majorCompactorDisabled) { // bail
                                                              // early
                                                              // now
                                                              // if
                                                              // we're
                                                              // shutting
                                                              // down
            
            Entry<KeyExtent,Tablet> entry = iter.next();
            
            Tablet tablet = entry.getValue();
            
            // if we need to split AND compact, we need a good way
            // to decide what to do
            if (tablet.needsSplit()) {
              executeSplit(tablet);
              continue;
            }
            
            int maxLogEntriesPerTablet = getTableConfiguration(tablet.getExtent()).getCount(Property.TABLE_MINC_LOGS_MAX);
            
            if (tablet.getLogCount() >= maxLogEntriesPerTablet) {
              log.debug("Initiating minor compaction for " + tablet.getExtent() + " because it has " + tablet.getLogCount() + " write ahead logs");
              tablet.initiateMinorCompaction();
            }
            
            synchronized (tablet) {
              if (tablet.initiateMajorCompaction(MajorCompactionReason.NORMAL) || tablet.majorCompactionQueued() || tablet.majorCompactionRunning()) {
                numMajorCompactionsInProgress++;
                continue;
              }
            }
          }
          
          int idleCompactionsToStart = Math.max(1, getSystemConfiguration().getCount(Property.TSERV_MAJC_MAXCONCURRENT) / 2);
          
          if (numMajorCompactionsInProgress < idleCompactionsToStart) {
            // system is not major compacting, can schedule some
            // idle compactions
            iter = copyOnlineTablets.entrySet().iterator();
            
            while (iter.hasNext() && !majorCompactorDisabled && numMajorCompactionsInProgress < idleCompactionsToStart) {
              Entry<KeyExtent,Tablet> entry = iter.next();
              Tablet tablet = entry.getValue();
              
              if (tablet.initiateMajorCompaction(MajorCompactionReason.IDLE)) {
                numMajorCompactionsInProgress++;
              }
            }
          }
        } catch (Throwable t) {
          log.error("Unexpected exception in " + Thread.currentThread().getName(), t);
          UtilWaitThread.sleep(1000);
        }
      }
    }
  }
  
  private void splitTablet(Tablet tablet) {
    try {
      
      TreeMap<KeyExtent,SplitInfo> tabletInfo = splitTablet(tablet, null);
      if (tabletInfo == null) {
        // either split or compact not both
        // were not able to split... so see if a major compaction is
        // needed
        tablet.initiateMajorCompaction(MajorCompactionReason.NORMAL);
      }
    } catch (IOException e) {
      statsKeeper.updateTime(Operation.SPLIT, 0, 0, true);
      log.error("split failed: " + e.getMessage() + " for tablet " + tablet.getExtent(), e);
    } catch (Exception e) {
      statsKeeper.updateTime(Operation.SPLIT, 0, 0, true);
      log.error("Unknown error on split: " + e, e);
    }
  }
  
  private TreeMap<KeyExtent,SplitInfo> splitTablet(Tablet tablet, byte[] splitPoint) throws IOException {
    long t1 = System.currentTimeMillis();
    
    TreeMap<KeyExtent,SplitInfo> tabletInfo = tablet.split(splitPoint);
    if (tabletInfo == null) {
      return null;
    }
    
    log.info("Starting split: " + tablet.getExtent());
    statsKeeper.incrementStatusSplit();
    long start = System.currentTimeMillis();
    
    Tablet[] newTablets = new Tablet[2];
    
    Entry<KeyExtent,SplitInfo> first = tabletInfo.firstEntry();
    newTablets[0] = new Tablet(TabletServer.this, new Text(first.getValue().dir), first.getKey(), resourceManager.createTabletResourceManager(),
        first.getValue().datafiles, first.getValue().time, first.getValue().initFlushID, first.getValue().initCompactID);
    
    Entry<KeyExtent,SplitInfo> last = tabletInfo.lastEntry();
    newTablets[1] = new Tablet(TabletServer.this, new Text(last.getValue().dir), last.getKey(), resourceManager.createTabletResourceManager(),
        last.getValue().datafiles, last.getValue().time, last.getValue().initFlushID, last.getValue().initCompactID);
    
    // roll tablet stats over into tablet server's statsKeeper object as
    // historical data
    statsKeeper.saveMinorTimes(tablet.timer);
    statsKeeper.saveMajorTimes(tablet.timer);
    
    // lose the reference to the old tablet and open two new ones
    synchronized (onlineTablets) {
      onlineTablets.remove(tablet.getExtent());
      onlineTablets.put(newTablets[0].getExtent(), newTablets[0]);
      onlineTablets.put(newTablets[1].getExtent(), newTablets[1]);
    }
    // tell the master
    enqueueMasterMessage(new SplitReportMessage(tablet.getExtent(), newTablets[0].getExtent(), new Text("/" + newTablets[0].getLocation().getName()),
        newTablets[1].getExtent(), new Text("/" + newTablets[1].getLocation().getName())));
    
    statsKeeper.updateTime(Operation.SPLIT, start, 0, false);
    long t2 = System.currentTimeMillis();
    log.info("Tablet split: " + tablet.getExtent() + " size0 " + newTablets[0].estimateTabletSize() + " size1 " + newTablets[1].estimateTabletSize() + " time "
        + (t2 - t1) + "ms");
    
    return tabletInfo;
  }
  
  public long lastPingTime = System.currentTimeMillis();
  public Socket currentMaster;
  
  // a queue to hold messages that are to be sent back to the master
  private BlockingDeque<MasterMessage> masterMessages = new LinkedBlockingDeque<MasterMessage>();
  
  // add a message for the main thread to send back to the master
  void enqueueMasterMessage(MasterMessage m) {
    masterMessages.addLast(m);
  }
  
  private class UnloadTabletHandler implements Runnable {
    private KeyExtent extent;
    private boolean saveState;
    
    public UnloadTabletHandler(KeyExtent extent, boolean saveState) {
      this.extent = extent;
      this.saveState = saveState;
    }
    
    public void run() {
      
      Tablet t = null;
      
      synchronized (unopenedTablets) {
        if (unopenedTablets.contains(extent)) {
          unopenedTablets.remove(extent);
          // enqueueMasterMessage(new TabletUnloadedMessage(extent));
          return;
        }
      }
      synchronized (openingTablets) {
        while (openingTablets.contains(extent)) {
          try {
            openingTablets.wait();
          } catch (InterruptedException e) {}
        }
      }
      synchronized (onlineTablets) {
        if (onlineTablets.containsKey(extent)) {
          t = onlineTablets.get(extent);
        }
      }
      
      if (t == null) {
        // Tablet has probably been recently unloaded: repeated master
        // unload request is crossing the successful unloaded message
        log.info("told to unload tablet that was not being served " + extent);
        enqueueMasterMessage(new TabletStatusMessage(TabletLoadState.UNLOAD_FAILURE_NOT_SERVING, extent));
        return;
      }
      
      try {
        t.close(saveState);
      } catch (Throwable e) {
        
        if ((t.isClosing() || t.isClosed()) && e instanceof IllegalStateException) {
          log.debug("Failed to unload tablet " + extent + "... it was alread closing or closed : " + e.getMessage());
        } else {
          log.error("Failed to close tablet " + extent + "... Aborting migration", e);
        }
        
        enqueueMasterMessage(new TabletStatusMessage(TabletLoadState.UNLOAD_ERROR, extent));
        return;
      }
      
      // stop serving tablet - client will get not serving tablet
      // exceptions
      onlineTablets.remove(extent);
      
      try {
        TServerInstance instance = new TServerInstance(clientAddress, getLock().getSessionId());
        TabletLocationState tls = new TabletLocationState(extent, null, instance, null, null, false);
        log.debug("Unassigning " + tls);
        TabletStateStore.unassign(tls);
      } catch (DistributedStoreException ex) {
        log.warn("Unable to update storage", ex);
      } catch (KeeperException e) {
        log.warn("Unable determine our zookeeper session information", e);
      } catch (InterruptedException e) {
        log.warn("Interrupted while getting our zookeeper session information", e);
      }
      
      // tell the master how it went
      enqueueMasterMessage(new TabletStatusMessage(TabletLoadState.UNLOADED, extent));
      
      // roll tablet stats over into tablet server's statsKeeper object as
      // historical data
      statsKeeper.saveMinorTimes(t.timer);
      statsKeeper.saveMajorTimes(t.timer);
      
      log.info("unloaded " + extent);
      
    }
  }
  
  private class AssignmentHandler implements Runnable {
    private KeyExtent extent;
    private int retryAttempt = 0;
    
    public AssignmentHandler(KeyExtent extent) {
      this.extent = extent;
    }
    
    public AssignmentHandler(KeyExtent extent, int retryAttempt) {
      this(extent);
      this.retryAttempt = retryAttempt;
    }
    
    public void run() {
      log.info(clientAddress + ": got assignment from master: " + extent);
      
      synchronized (unopenedTablets) {
        synchronized (openingTablets) {
          synchronized (onlineTablets) {
            // nothing should be moving between sets, do a sanity
            // check
            Set<KeyExtent> unopenedOverlapping = KeyExtent.findOverlapping(extent, unopenedTablets);
            Set<KeyExtent> openingOverlapping = KeyExtent.findOverlapping(extent, openingTablets);
            Set<KeyExtent> onlineOverlapping = KeyExtent.findOverlapping(extent, onlineTablets);
            
            if (openingOverlapping.contains(extent) || onlineOverlapping.contains(extent))
              return;
            
            if (!unopenedTablets.contains(extent) || unopenedOverlapping.size() != 1 || openingOverlapping.size() > 0 || onlineOverlapping.size() > 0) {
              throw new IllegalStateException("overlaps assigned " + extent + " " + !unopenedTablets.contains(extent) + " " + unopenedOverlapping + " "
                  + openingOverlapping + " " + onlineOverlapping);
            }
          }
          
          unopenedTablets.remove(extent);
          openingTablets.add(extent);
        }
      }
      
      log.debug("Loading extent: " + extent);
      
      // check Metadata table before accepting assignment
      SortedMap<KeyExtent,Text> tabletsInRange = null;
      SortedMap<Key,Value> tabletsKeyValues = new TreeMap<Key,Value>();
      try {
        tabletsInRange = verifyTabletInformation(extent, TabletServer.this.getTabletSession(), tabletsKeyValues, getClientAddressString(), getLock());
      } catch (Exception e) {
        synchronized (openingTablets) {
          openingTablets.remove(extent);
          openingTablets.notifyAll();
        }
        log.warn("Failed to verify tablet " + extent, e);
        throw new RuntimeException(e);
      }
      
      if (tabletsInRange == null) {
        log.info("Reporting tablet " + extent + " assignment failure: unable to verify Tablet Information");
        enqueueMasterMessage(new TabletStatusMessage(TabletLoadState.LOAD_FAILURE, extent));
        synchronized (openingTablets) {
          openingTablets.remove(extent);
          openingTablets.notifyAll();
        }
        return;
      }
      // If extent given is not the one to be opened, update
      if (tabletsInRange.size() != 1 || !tabletsInRange.containsKey(extent)) {
        
        tabletsKeyValues.clear();
        
        synchronized (openingTablets) {
          openingTablets.remove(extent);
          openingTablets.notifyAll();
          for (KeyExtent e : tabletsInRange.keySet())
            openingTablets.add(e);
        }
      } else {
        // remove any metadata entries for the previous tablet
        Iterator<Key> iter = tabletsKeyValues.keySet().iterator();
        Text row = extent.getMetadataEntry();
        while (iter.hasNext()) {
          Key key = iter.next();
          if (!key.getRow().equals(row)) {
            iter.remove();
          }
        }
      }
      if (tabletsInRange.size() > 1) {
        log.debug("Master didn't know " + extent + " was split, letting it know about " + tabletsInRange.keySet());
        enqueueMasterMessage(new SplitReportMessage(extent, tabletsInRange));
      }
      
      // create the tablet object
      for (Entry<KeyExtent,Text> entry : tabletsInRange.entrySet()) {
        Tablet tablet = null;
        boolean successful = false;
        
        final KeyExtent extentToOpen = entry.getKey();
        Text locationToOpen = entry.getValue();
        
        if (onlineTablets.containsKey(extentToOpen)) {
          // know this was from fixing a split, because initial check
          // would have caught original extent
          log.warn("Something is screwy!  Already serving tablet " + extentToOpen + " derived from fixing split. Original extent = " + extent);
          synchronized (openingTablets) {
            openingTablets.remove(extentToOpen);
            openingTablets.notifyAll();
          }
          continue;
        }
        
        try {
          TabletResourceManager trm = resourceManager.createTabletResourceManager();
          
          // this opens the tablet file and fills in the endKey in the
          // extent
          tablet = new Tablet(TabletServer.this, locationToOpen, extentToOpen, trm, tabletsKeyValues);
          /*
           * If a minor compaction starts after a tablet opens, this indicates a log recovery occurred. This recovered data must be minor compacted.
           * 
           * There are three reasons to wait for this minor compaction to finish before placing the tablet in online tablets.
           * 
           * 1) The log recovery code does not handle data written to the tablet on multiple tablet servers. 2) The log recovery code does not block if memory
           * is full. Therefore recovering lots of tablets that use a lot of memory could run out of memory. 3) The minor compaction finish event did not make
           * it to the logs (the file will be in !METADATA, preventing replay of compacted data)... but do not want a majc to wipe the file out from !METADATA
           * and then have another process failure... this could cause duplicate data to replay
           */
          if (tablet.getNumEntriesInMemory() > 0 && !tablet.minorCompactNow()) {
            throw new RuntimeException("Minor compaction after recovery fails for " + extentToOpen);
          }
          
          Assignment assignment = new Assignment(extentToOpen, getTabletSession());
          TabletStateStore.setLocation(assignment);

          synchronized (openingTablets) {
            synchronized (onlineTablets) {
              openingTablets.remove(extentToOpen);
              onlineTablets.put(extentToOpen, tablet);
              openingTablets.notifyAll();
            }
          }
          tablet = null; // release this reference
          successful = true;
        } catch (Throwable e) {
          log.warn("exception trying to assign tablet " + extentToOpen + " " + locationToOpen, e);
          if (e.getMessage() != null)
            log.warn(e.getMessage());
          String table = extent.getTableId().toString();
          ProblemReports.getInstance().report(new ProblemReport(table, TABLET_LOAD, extentToOpen.getUUID().toString(), getClientAddressString(), e));
        }
        
        if (!successful) {
          synchronized (unopenedTablets) {
            synchronized (openingTablets) {
              openingTablets.remove(extentToOpen);
              unopenedTablets.add(extentToOpen);
              openingTablets.notifyAll();
            }
          }
          log.warn("failed to open tablet " + extentToOpen + " reporting failure to master");
          enqueueMasterMessage(new TabletStatusMessage(TabletLoadState.LOAD_FAILURE, extentToOpen));
          long reschedule = Math.min((1l << Math.min(32, retryAttempt)) * 1000, 10 * 60 * 1000l);
          log.warn(String.format("rescheduling tablet load in %.2f seconds", reschedule / 1000.));
          SimpleTimer.getInstance().schedule(new TimerTask() {
            @Override
            public void run() {
              log.info("adding tablet " + extent + " back to the assignment pool (retry " + retryAttempt + ")");
              AssignmentHandler handler = new AssignmentHandler(extentToOpen, retryAttempt + 1);
              if (extent.isMeta()) {
                if (extent.isRootTablet()) {
                  new Daemon(new LoggingRunnable(log, handler), "Root tablet assignment retry").start();
                } else {
                  resourceManager.addMetaDataAssignment(handler);
                }
              } else {
                resourceManager.addAssignment(handler);
              }
            }
          }, reschedule);
        } else {
          enqueueMasterMessage(new TabletStatusMessage(TabletLoadState.LOADED, extentToOpen));
        }
      }
    }
  }
  
  private FileSystem fs;
  private Instance instance;
  
  private SortedMap<KeyExtent,Tablet> onlineTablets = Collections.synchronizedSortedMap(new TreeMap<KeyExtent,Tablet>());
  private SortedSet<KeyExtent> unopenedTablets = Collections.synchronizedSortedSet(new TreeSet<KeyExtent>());
  private SortedSet<KeyExtent> openingTablets = Collections.synchronizedSortedSet(new TreeSet<KeyExtent>());
  
  private Thread majorCompactorThread;
  
  // used for stopping the server and MasterListener thread
  private volatile boolean serverStopRequested = false;
  
  private InetSocketAddress clientAddress;
  
  private TabletServerResourceManager resourceManager;
  private Authenticator authenticator;
  private volatile boolean majorCompactorDisabled = false;
  
  private volatile boolean shutdownComplete = false;
  
  private ZooLock tabletServerLock;
  
  private TServer server;
  
  private static final String METRICS_PREFIX = "tserver";
  
  private static ObjectName OBJECT_NAME = null;
  
  static AtomicLong seekCount = new AtomicLong(0);

  public TabletStatsKeeper getStatsKeeper() {
    return statsKeeper;
  }
  
  public void addLoggersToMetadata(List<DfsLogger> logs, KeyExtent extent, int id) {
    log.info("Adding " + logs.size() + " logs for extent " + extent + " as alias " + id);
    
    long now = RelativeTime.currentTimeMillis();
    List<String> logSet = new ArrayList<String>();
    for (DfsLogger log : logs)
      logSet.add(log.toString());
    MetadataTable.LogEntry entry = new MetadataTable.LogEntry();
    entry.extent = extent;
    entry.tabletId = id;
    entry.timestamp = now;
    entry.server = logs.get(0).getLogger();
    entry.filename = logs.get(0).getFileName();
    entry.logSet = logSet;
    MetadataTable.addLogEntry(SecurityConstants.getSystemCredentials(), entry, getLock());
  }

  private int startServer(AccumuloConfiguration conf, Property portHint, TProcessor processor, String threadName) throws UnknownHostException {
    ServerPort sp = TServerUtils.startServer(conf, portHint, processor, this.getClass().getSimpleName(), threadName, Property.TSERV_PORTSEARCH,
        Property.TSERV_MINTHREADS, Property.TSERV_THREADCHECK);
    this.server = sp.server;
    return sp.port;
  }
  
  private String getMasterAddress() {
    try {
      List<String> locations = instance.getMasterLocations();
      if (locations.size() == 0)
        return null;
      return locations.get(0);
    } catch (Exception e) {
      log.warn("Failed to obtain master host " + e);
    }
    
    return null;
  }
  
  // Connect to the master for posting asynchronous results
  private MasterClientService.Iface masterConnection(String address) {
    try {
      if (address == null) {
        return null;
      }
      MasterClientService.Iface client = ThriftUtil.getClient(new MasterClientService.Client.Factory(), address, Property.MASTER_CLIENTPORT,
          Property.GENERAL_RPC_TIMEOUT, getSystemConfiguration());
      // log.info("Listener API to master has been opened");
      return client;
    } catch (Exception e) {
      log.warn("Issue with masterConnection (" + address + ") " + e, e);
    }
    return null;
  }
  
  private void returnMasterConnection(MasterClientService.Iface client) {
    ThriftUtil.returnClient(client);
  }
  
  private int startTabletClientService() throws UnknownHostException {
    // start listening for client connection last
    TabletClientService.Iface tch = TraceWrap.service(new ThriftClientHandler());
    TabletClientService.Processor processor = new TabletClientService.Processor(tch);
    int port = startServer(getSystemConfiguration(), Property.TSERV_CLIENTPORT, processor, "Thrift Client Server");
    log.info("port = " + port);
    return port;
  }
  
  ZooLock getLock() {
    return tabletServerLock;
  }
  
  private void announceExistence() {
    IZooReaderWriter zoo = ZooReaderWriter.getInstance();
    try {
      String zPath = ZooUtil.getRoot(instance) + Constants.ZTSERVERS + "/" + getClientAddressString();
      
      zoo.putPersistentData(zPath, new byte[] {}, NodeExistsPolicy.SKIP);
      
      tabletServerLock = new ZooLock(zPath);
      
      LockWatcher lw = new LockWatcher() {
        
        @Override
        public void lostLock(final LockLossReason reason) {
          Halt.halt(0, new Runnable() {
            public void run() {
              if (!serverStopRequested)
                log.fatal("Lost tablet server lock (reason = " + reason + "), exiting.");
              logGCInfo(getSystemConfiguration());
            }
          });
        }
      };
      
      byte[] lockContent = new ServerServices(getClientAddressString(), Service.TSERV_CLIENT).toString().getBytes();
      for (int i = 0; i < 120 / 5; i++) {
        zoo.putPersistentData(zPath, new byte[0], NodeExistsPolicy.SKIP);
        
        if (tabletServerLock.tryLock(lw, lockContent)) {
          log.debug("Obtained tablet server lock " + tabletServerLock.getLockPath());
          return;
        }
        log.info("Waiting for tablet server lock");
        UtilWaitThread.sleep(5000);
      }
      String msg = "Too many retries, exiting.";
      log.info(msg);
      throw new RuntimeException(msg);
    } catch (Exception e) {
      log.info("Could not obtain tablet server lock, exiting.", e);
      throw new RuntimeException(e);
    }
  }
  
  // main loop listens for client requests
  public void run() {
    SecurityUtil.serverLogin();

    int clientPort = 0;
    try {
      clientPort = startTabletClientService();
    } catch (UnknownHostException e1) {
      log.error("Unable to start tablet client service", e1);
      UtilWaitThread.sleep(1000);
    }
    if (clientPort == 0) {
      throw new RuntimeException("Failed to start the tablet client service");
    }
    clientAddress = new InetSocketAddress(clientAddress.getAddress(), clientPort);
    announceExistence();
    try {
      logSorter.startWatchingForRecoveryLogs(getClientAddressString());
    } catch (Exception ex) {
      log.error("Error setting watches for recoveries");
      throw new RuntimeException(ex);
    }
    
    try {
      OBJECT_NAME = new ObjectName("accumulo.server.metrics:service=TServerInfo,name=TabletServerMBean,instance=" + Thread.currentThread().getName());
      // Do this because interface not in same package.
      StandardMBean mbean = new StandardMBean(this, TabletServerMBean.class, false);
      this.register(mbean);
      mincMetrics.register();
    } catch (Exception e) {
      log.error("Error registering with JMX", e);
    }
    
    String masterHost;
    while (!serverStopRequested) {
      // send all of the pending messages
      try {
        MasterMessage mm = null;
        MasterClientService.Iface iface = null;
        
        try {
          // wait until a message is ready to send, or a sever stop
          // was requested
          while (mm == null && !serverStopRequested) {
            mm = masterMessages.poll(1000, TimeUnit.MILLISECONDS);
          }
          
          // have a message to send to the master, so grab a
          // connection
          masterHost = getMasterAddress();
          iface = masterConnection(masterHost);
          TServiceClient client = (TServiceClient) iface;
          
          // if while loop does not execute at all and mm != null,
          // then
          // finally block should place mm back on queue
          while (!serverStopRequested && mm != null && client != null && client.getOutputProtocol() != null
              && client.getOutputProtocol().getTransport() != null && client.getOutputProtocol().getTransport().isOpen()) {
            try {
              mm.send(SecurityConstants.getSystemCredentials(), getClientAddressString(), iface);
              mm = null;
            } catch (TException ex) {
              log.warn("Error sending message: queuing message again");
              masterMessages.putFirst(mm);
              mm = null;
              throw ex;
            }
            
            // if any messages are immediately available grab em and
            // send them
            mm = masterMessages.poll();
          }
          
        } finally {
          
          if (mm != null) {
            masterMessages.putFirst(mm);
          }
          returnMasterConnection(iface);
          
          UtilWaitThread.sleep(1000);
        }
      } catch (InterruptedException e) {
        log.info("Interrupt Exception received, shutting down");
        serverStopRequested = true;
        
      } catch (Exception e) {
        // may have lost connection with master
        // loop back to the beginning and wait for a new one
        // this way we survive master failures
        log.error(getClientAddressString() + ": TServerInfo: Exception. Master down?", e);
      }
    }
    
    // wait for shutdown
    // if the main thread exits oldServer the master listener, the JVM will
    // kill the
    // other threads and finalize objects. We want the shutdown that is
    // running
    // in the master listener thread to complete oldServer this happens.
    // consider making other threads daemon threads so that objects don't
    // get prematurely finalized
    synchronized (this) {
      while (shutdownComplete == false) {
        try {
          this.wait(1000);
        } catch (InterruptedException e) {
          log.error(e.toString());
        }
      }
    }
    log.debug("Stopping Thrift Servers");
    TServerUtils.stopTServer(server);
    
    try {
      log.debug("Closing filesystem");
      fs.close();
    } catch (IOException e) {
      log.warn("Failed to close filesystem : " + e.getMessage(), e);
    }
    
    logGCInfo(getSystemConfiguration());
    
    log.info("TServerInfo: stop requested. exiting ... ");
    
    try {
      tabletServerLock.unlock();
    } catch (Exception e) {
      log.warn("Failed to release tablet server lock", e);
    }
  }
  
  private long totalMinorCompactions;
  
  public static SortedMap<KeyExtent,Text> verifyTabletInformation(KeyExtent extent, TServerInstance instance, SortedMap<Key,Value> tabletsKeyValues,
      String clientAddress, ZooLock lock) throws AccumuloSecurityException {
    for (int tries = 0; tries < 3; tries++) {
      try {
        log.debug("verifying extent " + extent);
        if (extent.isRootTablet()) {
          TreeMap<KeyExtent,Text> set = new TreeMap<KeyExtent,Text>();
          set.put(extent, new Text(Constants.ZROOT_TABLET));
          return set;
        }
        
        List<ColumnFQ> columnsToFetch = Arrays.asList(new ColumnFQ[] {Constants.METADATA_DIRECTORY_COLUMN, Constants.METADATA_PREV_ROW_COLUMN,
            Constants.METADATA_SPLIT_RATIO_COLUMN, Constants.METADATA_OLD_PREV_ROW_COLUMN, Constants.METADATA_TIME_COLUMN});
        
        if (tabletsKeyValues == null) {
          tabletsKeyValues = new TreeMap<Key,Value>();
        }
        MetadataTable.getTabletAndPrevTabletKeyValues(tabletsKeyValues, extent, null, SecurityConstants.getSystemCredentials());
        
        SortedMap<Text,SortedMap<ColumnFQ,Value>> tabletEntries;
        tabletEntries = MetadataTable.getTabletEntries(tabletsKeyValues, columnsToFetch);
        
        if (tabletEntries.size() == 0) {
          log.warn("Failed to find any metadata entries for " + extent);
          return null;
        }
        
        // ensure lst key in map is same as extent that was passed in
        if (!tabletEntries.lastKey().equals(extent.getMetadataEntry())) {
          log.warn("Failed to find metadata entry for " + extent + " found " + tabletEntries.lastKey());
          return null;
        }
        
        TServerInstance future = null;
        Text metadataEntry = extent.getMetadataEntry();
        for (Entry<Key,Value> entry : tabletsKeyValues.entrySet()) {
          Key key = entry.getKey();
          if (!metadataEntry.equals(key.getRow()))
            continue;
          Text cf = key.getColumnFamily();
          if (cf.equals(Constants.METADATA_FUTURE_LOCATION_COLUMN_FAMILY)) {
            future = new TServerInstance(entry.getValue(), key.getColumnQualifier());
          } else if (cf.equals(Constants.METADATA_CURRENT_LOCATION_COLUMN_FAMILY)) {
            log.error("Tablet seems to be already assigned to " + new TServerInstance(entry.getValue(), key.getColumnQualifier()));
            return null;
          }
        }
        if (future == null) {
          log.warn("The master has not assigned " + extent + " to " + instance);
          return null;
        }
        if (!instance.equals(future)) {
          log.warn("Table " + extent + " has been assigned to " + future + " which is not " + instance);
          return null;
        }
        
        // look for incomplete splits
        int splitsFixed = 0;
        for (Entry<Text,SortedMap<ColumnFQ,Value>> entry : tabletEntries.entrySet()) {
          
          if (extent.getPrevEndRow() != null) {
            Text prevRowMetadataEntry = new Text(KeyExtent.getMetadataEntry(extent.getTableId(), extent.getPrevEndRow()));
            if (entry.getKey().compareTo(prevRowMetadataEntry) <= 0) {
              continue;
            }
          }
          
          if (entry.getValue().containsKey(Constants.METADATA_OLD_PREV_ROW_COLUMN)) {
            KeyExtent fixedke = MetadataTable.fixSplit(entry.getKey(), entry.getValue(), instance, SecurityConstants.getSystemCredentials(), lock);
            if (fixedke != null) {
              if (fixedke.getPrevEndRow() == null || fixedke.getPrevEndRow().compareTo(extent.getPrevEndRow()) < 0) {
                extent = new KeyExtent(extent);
                extent.setPrevEndRow(fixedke.getPrevEndRow());
              }
              splitsFixed++;
            }
          }
        }
        
        if (splitsFixed > 0) {
          // reread and reverify metadata entries now that metadata
          // entries were fixed
          tabletsKeyValues.clear();
          return verifyTabletInformation(extent, instance, null, clientAddress, lock);
        }
        
        SortedMap<KeyExtent,Text> children = new TreeMap<KeyExtent,Text>();
        
        for (Entry<Text,SortedMap<ColumnFQ,Value>> entry : tabletEntries.entrySet()) {
          if (extent.getPrevEndRow() != null) {
            Text prevRowMetadataEntry = new Text(KeyExtent.getMetadataEntry(extent.getTableId(), extent.getPrevEndRow()));
            
            if (entry.getKey().compareTo(prevRowMetadataEntry) <= 0) {
              continue;
            }
          }
          
          Value prevEndRowIBW = entry.getValue().get(Constants.METADATA_PREV_ROW_COLUMN);
          if (prevEndRowIBW == null) {
            log.warn("Metadata entry does not have prev row (" + entry.getKey() + ")");
            return null;
          }
          
          Value dirIBW = entry.getValue().get(Constants.METADATA_DIRECTORY_COLUMN);
          if (dirIBW == null) {
            log.warn("Metadata entry does not have directory (" + entry.getKey() + ")");
            return null;
          }
          
          Text dir = new Text(dirIBW.get());
          
          KeyExtent child = new KeyExtent(entry.getKey(), prevEndRowIBW);
          children.put(child, dir);
        }
        
        if (!MetadataTable.isContiguousRange(extent, new TreeSet<KeyExtent>(children.keySet()))) {
          log.warn("For extent " + extent + " metadata entries " + children + " do not form a contiguous range.");
          return null;
        }
        
        return children;
      } catch (AccumuloException e) {
        log.error("error verifying metadata information. retrying ...");
        log.error(e.toString());
        UtilWaitThread.sleep(1000);
      } catch (AccumuloSecurityException e) {
        // if it's a security exception, retrying won't work either.
        log.error(e.toString());
        throw e;
      }
    }
    // default is to accept
    return null;
  }
  
  public String getClientAddressString() {
    if (clientAddress == null)
      return null;
    return AddressUtil.toString(clientAddress);
  }
  
  TServerInstance getTabletSession() {
    String address = getClientAddressString();
    if (address == null)
      return null;
    
    try {
      return new TServerInstance(address, tabletServerLock.getSessionId());
    } catch (Exception ex) {
      log.warn("Unable to read session from tablet server lock" + ex);
      return null;
    }
  }
  
  public void config(String hostname) {
    log.info("Tablet server starting on " + hostname);
    authenticator = ZKAuthenticator.getInstance();
    clientAddress = new InetSocketAddress(hostname, 0);
    logger = new TabletServerLogger(this, getSystemConfiguration().getMemoryInBytes(Property.TSERV_WALOG_MAX_SIZE));
    
    if (getSystemConfiguration().getBoolean(Property.TSERV_LOCK_MEMORY)) {
      String path = "lib/native/mlock/" + System.mapLibraryName("MLock-" + Platform.getPlatform());
      path = new File(path).getAbsolutePath();
      try {
        System.load(path);
        log.info("Trying to lock memory pages to RAM");
        if (MLock.lockMemoryPages() < 0)
          log.error("Failed to lock memory pages to RAM");
        else
          log.info("Memory pages are now locked into RAM");
      } catch (Throwable t) {
        log.error("Failed to load native library for locking pages to RAM " + path + " (" + t + ")", t);
      }
    }
    
    FileSystemMonitor.start(getSystemConfiguration(), Property.TSERV_MONITOR_FS);
    
    TimerTask gcDebugTask = new TimerTask() {
      @Override
      public void run() {
        logGCInfo(getSystemConfiguration());
      }
    };
    
    SimpleTimer.getInstance().schedule(gcDebugTask, 0, 1000);
    
    this.resourceManager = new TabletServerResourceManager(instance, fs);
    
    lastPingTime = System.currentTimeMillis();
    
    currentMaster = null;
    
    statsKeeper = new TabletStatsKeeper();
    
    // start major compactor
    majorCompactorThread = new Daemon(new LoggingRunnable(log, new MajorCompactor()));
    majorCompactorThread.setName("Split/MajC initiator");
    majorCompactorThread.start();
  }
  
  public TabletServerStatus getStats(Map<String,MapCounter<ScanRunState>> scanCounts) {
    TabletServerStatus result = new TabletServerStatus();
    
    Map<KeyExtent,Tablet> onlineTabletsCopy;
    synchronized (this.onlineTablets) {
      onlineTabletsCopy = new HashMap<KeyExtent,Tablet>(this.onlineTablets);
    }
    Map<String,TableInfo> tables = new HashMap<String,TableInfo>();

    for (Entry<KeyExtent,Tablet> entry : onlineTabletsCopy.entrySet()) {
      String tableId = entry.getKey().getTableId().toString();
      TableInfo table = tables.get(tableId);
      if (table == null) {
        table = new TableInfo();
        table.minor = new Compacting();
        table.major = new Compacting();
        tables.put(tableId, table);
      }
      Tablet tablet = entry.getValue();
      long recs = tablet.getNumEntries();
      table.tablets++;
      table.onlineTablets++;
      table.recs += recs;
      table.queryRate += tablet.queryRate();
      table.queryByteRate += tablet.queryByteRate();
      table.ingestRate += tablet.ingestRate();
      table.ingestByteRate += tablet.ingestByteRate();
      table.scanRate += tablet.scanRate();
      long recsInMemory = tablet.getNumEntriesInMemory();
      table.recsInMemory += recsInMemory;
      if (tablet.minorCompactionRunning())
        table.minor.running++;
      if (tablet.minorCompactionQueued())
        table.minor.queued++;
      if (tablet.majorCompactionRunning())
        table.major.running++;
      if (tablet.majorCompactionQueued())
        table.major.queued++;
    }
    
    for (Entry<String,MapCounter<ScanRunState>> entry : scanCounts.entrySet()) {
      TableInfo table = tables.get(entry.getKey());
      if (table == null) {
        table = new TableInfo();
        tables.put(entry.getKey(), table);
      }
      
      if (table.scans == null)
        table.scans = new Compacting();
      
      table.scans.queued += entry.getValue().get(ScanRunState.QUEUED);
      table.scans.running += entry.getValue().get(ScanRunState.RUNNING);
    }
    
    ArrayList<KeyExtent> offlineTabletsCopy = new ArrayList<KeyExtent>();
    synchronized (this.unopenedTablets) {
      synchronized (this.openingTablets) {
        offlineTabletsCopy.addAll(this.unopenedTablets);
        offlineTabletsCopy.addAll(this.openingTablets);
      }
    }
    
    for (KeyExtent extent : offlineTabletsCopy) {
      String tableId = extent.getTableId().toString();
      TableInfo table = tables.get(tableId);
      if (table == null) {
        table = new TableInfo();
        tables.put(tableId, table);
      }
      table.tablets++;
    }
    
    result.lastContact = RelativeTime.currentTimeMillis();
    result.tableMap = tables;
    result.osLoad = ManagementFactory.getOperatingSystemMXBean().getSystemLoadAverage();
    result.name = getClientAddressString();
    result.holdTime = resourceManager.holdTime();
    result.lookups = seekCount.get();
    result.indexCacheHits = resourceManager.getIndexCache().getStats().getHitCount();
    result.indexCacheRequest = resourceManager.getIndexCache().getStats().getRequestCount();
    result.dataCacheHits = resourceManager.getDataCache().getStats().getHitCount();
    result.dataCacheRequest = resourceManager.getDataCache().getStats().getRequestCount();
    result.logSorts = logSorter.getLogSorts();
    return result;
  }
  
  public static void main(String[] args) throws IOException {
    try {
      SecurityUtil.serverLogin();
      FileSystem fs = FileUtil.getFileSystem(CachedConfiguration.getInstance(), ServerConfiguration.getSiteConfiguration());
      String hostname = Accumulo.getLocalAddress(args);
      Instance instance = HdfsZooInstance.getInstance();
      ServerConfiguration conf = new ServerConfiguration(instance);
      Accumulo.init(fs, conf, "tserver");
      // recoverLocalWriteAheadLogs(fs, conf);
      TabletServer server = new TabletServer(conf, fs);
      server.config(hostname);
      Accumulo.enableTracing(hostname, "tserver");
      server.run();
    } catch (Exception ex) {
      log.error("Uncaught exception in TabletServer.main, exiting", ex);
    }
  }

  /**
   * Copy local walogs into HDFS on an upgrade
   * 
   */
  public static void recoverLocalWriteAheadLogs(FileSystem fs, ServerConfiguration serverConf) throws IOException {
    FileSystem localfs = FileSystem.getLocal(fs.getConf()).getRawFileSystem();
    AccumuloConfiguration conf = serverConf.getConfiguration();
    String localWalDirectories = conf.get(Property.LOGGER_DIR);
    for (String localWalDirectory : localWalDirectories.split(",")) {
      for (FileStatus file : localfs.listStatus(new Path(localWalDirectory))) {
        String name = file.getPath().getName();
        try {
          UUID.fromString(name);
        } catch (IllegalArgumentException ex) {
          log.info("Ignoring non-log file " + name + " in " + localWalDirectory);
          continue;
        }
        LogFileKey key = new LogFileKey();
        LogFileValue value = new LogFileValue();
        log.info("Openning local log " + file.getPath());
        Reader reader = new SequenceFile.Reader(localfs, file.getPath(), localfs.getConf());
        Path tmp = new Path(Constants.getWalDirectory(conf) + "/" + name + ".copy");
        FSDataOutputStream writer = fs.create(tmp);
        while (reader.next(key, value)) {
          try {
            key.write(writer);
            value.write(writer);
          } catch (EOFException ex) {
            break;
          }
        }
        writer.close();
        reader.close();
        fs.rename(tmp, new Path(tmp.getParent(), name));
        log.info("Copied local log " + name);
        localfs.delete(new Path(localWalDirectory, name), true);
      }
    }
  }

  public void minorCompactionFinished(CommitSession tablet, String newDatafile, int walogSeq) throws IOException {
    totalMinorCompactions++;
    logger.minorCompactionFinished(tablet, newDatafile, walogSeq);
  }
  
  public void minorCompactionStarted(CommitSession tablet, int lastUpdateSequence, String newMapfileLocation) throws IOException {
    logger.minorCompactionStarted(tablet, lastUpdateSequence, newMapfileLocation);
  }
  
  public void recover(Tablet tablet, List<LogEntry> logEntries, Set<String> tabletFiles, MutationReceiver mutationReceiver) throws IOException {
    List<String> recoveryLogs = new ArrayList<String>();
    List<LogEntry> sorted = new ArrayList<LogEntry>(logEntries);
    Collections.sort(sorted, new Comparator<LogEntry>() {
      @Override
      public int compare(LogEntry e1, LogEntry e2) {
        return (int) (e1.timestamp - e2.timestamp);
      }
    });
    for (LogEntry entry : sorted) {
      String recovery = null;
      for (String log : entry.logSet) {
        String[] parts = log.split("/"); // "host:port/filename"
        log = ServerConstants.getRecoveryDir() + "/" + parts[1];
        Path finished = new Path(log + "/finished");
        TabletServer.log.info("Looking for " + finished);
        if (fs.exists(finished)) {
          recovery = log;
          break;
        }
      }
      if (recovery == null)
        throw new IOException("Unable to find recovery files for extent " + tablet.getExtent() + " logEntry: " + entry);
      recoveryLogs.add(recovery);
    }
    logger.recover(tablet, recoveryLogs, tabletFiles, mutationReceiver);
  }
  
  private final AtomicInteger logIdGenerator = new AtomicInteger();
  
  public int createLogId(KeyExtent tablet) {
    AccumuloConfiguration acuTableConf = getTableConfiguration(tablet);
    if (acuTableConf.getBoolean(Property.TABLE_WALOG_ENABLED)) {
      return logIdGenerator.incrementAndGet();
    }
    return -1;
  }
  
  // / JMX methods
  
  @Override
  public long getEntries() {
    if (this.isEnabled()) {
      long result = 0;
      for (Tablet tablet : Collections.unmodifiableCollection(onlineTablets.values())) {
        result += tablet.getNumEntries();
      }
      return result;
    }
    return 0;
  }
  
  @Override
  public long getEntriesInMemory() {
    if (this.isEnabled()) {
      long result = 0;
      for (Tablet tablet : Collections.unmodifiableCollection(onlineTablets.values())) {
        result += tablet.getNumEntriesInMemory();
      }
      return result;
    }
    return 0;
  }
  
  @Override
  public long getIngest() {
    if (this.isEnabled()) {
      long result = 0;
      for (Tablet tablet : Collections.unmodifiableCollection(onlineTablets.values())) {
        result += tablet.getNumEntriesInMemory();
      }
      return result;
    }
    return 0;
  }
  
  @Override
  public int getMajorCompactions() {
    if (this.isEnabled()) {
      int result = 0;
      for (Tablet tablet : Collections.unmodifiableCollection(onlineTablets.values())) {
        if (tablet.majorCompactionRunning())
          result++;
      }
      return result;
    }
    return 0;
  }
  
  @Override
  public int getMajorCompactionsQueued() {
    if (this.isEnabled()) {
      int result = 0;
      for (Tablet tablet : Collections.unmodifiableCollection(onlineTablets.values())) {
        if (tablet.majorCompactionQueued())
          result++;
      }
      return result;
    }
    return 0;
  }
  
  @Override
  public int getMinorCompactions() {
    if (this.isEnabled()) {
      int result = 0;
      for (Tablet tablet : Collections.unmodifiableCollection(onlineTablets.values())) {
        if (tablet.minorCompactionRunning())
          result++;
      }
      return result;
    }
    return 0;
  }
  
  @Override
  public int getMinorCompactionsQueued() {
    if (this.isEnabled()) {
      int result = 0;
      for (Tablet tablet : Collections.unmodifiableCollection(onlineTablets.values())) {
        if (tablet.minorCompactionQueued())
          result++;
      }
      return result;
    }
    return 0;
  }
  
  @Override
  public int getOnlineCount() {
    if (this.isEnabled())
      return onlineTablets.size();
    return 0;
  }
  
  @Override
  public int getOpeningCount() {
    if (this.isEnabled())
      return openingTablets.size();
    return 0;
  }
  
  @Override
  public long getQueries() {
    if (this.isEnabled()) {
      long result = 0;
      for (Tablet tablet : Collections.unmodifiableCollection(onlineTablets.values())) {
        result += tablet.totalQueries();
      }
      return result;
    }
    return 0;
  }
  
  @Override
  public int getUnopenedCount() {
    if (this.isEnabled())
      return unopenedTablets.size();
    return 0;
  }
  
  @Override
  public String getName() {
    if (this.isEnabled())
      return getClientAddressString();
    return "";
  }
  
  @Override
  public long getTotalMinorCompactions() {
    if (this.isEnabled())
      return totalMinorCompactions;
    return 0;
  }
  
  @Override
  public double getHoldTime() {
    if (this.isEnabled())
      return this.resourceManager.holdTime() / 1000.;
    return 0;
  }
  
  @Override
  public double getAverageFilesPerTablet() {
    if (this.isEnabled()) {
      int count = 0;
      long result = 0;
      for (Tablet tablet : Collections.unmodifiableCollection(onlineTablets.values())) {
        result += tablet.getDatafiles().size();
        count++;
      }
      if (count == 0)
        return 0;
      return result / (double) count;
    }
    return 0;
  }
  
  protected ObjectName getObjectName() {
    return OBJECT_NAME;
  }
  
  protected String getMetricsPrefix() {
    return METRICS_PREFIX;
  }
  
  public TableConfiguration getTableConfiguration(KeyExtent extent) {
    return ServerConfiguration.getTableConfiguration(instance, extent.getTableId().toString());
  }
  public DfsLogger.ServerResources getServerConfig() {
    return new DfsLogger.ServerResources() {
      
      @Override
      public FileSystem getFileSystem() {
        return fs;
      }
      
      @Override
      public Set<TServerInstance> getCurrentTServers() {
        return null;
      }
      
      @Override
      public AccumuloConfiguration getConfiguration() {
        return getSystemConfiguration();
      }
    };
  }

}<|MERGE_RESOLUTION|>--- conflicted
+++ resolved
@@ -966,14 +966,9 @@
           Thread.currentThread().setName("Client: " + session.client + " User: " + session.user + " Start: " + session.startTime + " Table: ");
           if (isCancelled() || session == null)
             return;
-<<<<<<< HEAD
-          
-          long maxResultsSize = acuConf.getMemoryInBytes(Property.TABLE_SCAN_MAXMEM);
-=======
-
+          
           TableConfiguration acuTableConf = ServerConfiguration.getTableConfiguration(instance, session.threadPoolExtent.getTableId().toString());
           long maxResultsSize = acuTableConf.getMemoryInBytes(Property.TABLE_SCAN_MAXMEM);
->>>>>>> 8ac33bb9
           long bytesAdded = 0;
           long maxScanTime = 4000;
           
