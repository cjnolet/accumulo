--- conflicted
+++ resolved
@@ -97,11 +97,7 @@
     
     UtilWaitThread.sleep(12000);
     Logger.getLogger(LargeRowTest.class).warn("checking splits");
-<<<<<<< HEAD
-    checkSplits(REG_TABLE_NAME, NUM_PRE_SPLITS / 2, NUM_PRE_SPLITS * 2);
-=======
-    checkSplits(REG_TABLE_NAME, NUM_PRE_SPLITS/2, NUM_PRE_SPLITS * 4);
->>>>>>> 9ac99ea8
+    checkSplits(REG_TABLE_NAME, NUM_PRE_SPLITS / 2, NUM_PRE_SPLITS * 4);
     
     verify(REG_TABLE_NAME);
   }
