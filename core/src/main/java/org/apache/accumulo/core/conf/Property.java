/*
 * Licensed to the Apache Software Foundation (ASF) under one or more
 * contributor license agreements.  See the NOTICE file distributed with
 * this work for additional information regarding copyright ownership.
 * The ASF licenses this file to You under the Apache License, Version 2.0
 * (the "License"); you may not use this file except in compliance with
 * the License.  You may obtain a copy of the License at
 *
 *     http://www.apache.org/licenses/LICENSE-2.0
 *
 * Unless required by applicable law or agreed to in writing, software
 * distributed under the License is distributed on an "AS IS" BASIS,
 * WITHOUT WARRANTIES OR CONDITIONS OF ANY KIND, either express or implied.
 * See the License for the specific language governing permissions and
 * limitations under the License.
 */
package org.apache.accumulo.core.conf;

import java.util.EnumSet;
import java.util.HashSet;
import java.util.Set;

import org.apache.accumulo.core.file.rfile.RFile;
import org.apache.accumulo.start.classloader.AccumuloClassLoader;

public enum Property {
  // instance properties (must be the same for every node in an instance)
  INSTANCE_PREFIX("instance.", null, PropertyType.PREFIX,
      "Properties in this category must be consistent throughout a cloud. This is enforced and servers won't be able to communicate if these differ."),
  INSTANCE_ZK_HOST("instance.zookeeper.host", "localhost:2181", PropertyType.HOSTLIST, "Comma separated list of zookeeper servers"),
  INSTANCE_ZK_TIMEOUT("instance.zookeeper.timeout", "30s", PropertyType.TIMEDURATION,
      "Zookeeper session timeout; max value when represented as milliseconds should be no larger than " + Integer.MAX_VALUE),
  INSTANCE_DFS_URI("instance.dfs.uri", "", PropertyType.URI,
      "The url accumulo should use to connect to DFS.  If this is empty, accumulo will obtain this information from the hadoop configuration."),
  INSTANCE_DFS_DIR("instance.dfs.dir", "/accumulo", PropertyType.ABSOLUTEPATH,
      "HDFS directory in which accumulo instance will run.  Do not change after accumulo is initialized."),
  INSTANCE_SECRET("instance.secret", "DEFAULT", PropertyType.STRING,
      "A secret unique to a given instance that all servers must know in order to communicate with one another."
          + " Change it before initialization. To change it later use ./bin/accumulo accumulo.server.util.ChangeSecret [oldpasswd] [newpasswd], "
          + " and then update conf/accumulo-site.xml everywhere."),
  
  // general properties
  GENERAL_PREFIX("general.", null, PropertyType.PREFIX,
      "Properties in this category affect the behavior of accumulo overall, but do not have to be consistent throughout a cloud."),
  GENERAL_CLASSPATHS(AccumuloClassLoader.CLASSPATH_PROPERTY_NAME, AccumuloClassLoader.DEFAULT_CLASSPATH_VALUE, PropertyType.STRING,
      "A list of all of the places to look for a class. Order does matter, as it will look for the jar "
          + "starting in the first location to the last. Please note, hadoop conf and hadoop lib directories NEED to be here, "
          + "along with accumulo lib and zookeeper directory. Supports full regex on filename alone."), // needs special treatment in accumulo start jar
  GENERAL_DYNAMIC_CLASSPATHS(AccumuloClassLoader.DYNAMIC_CLASSPATH_PROPERTY_NAME, AccumuloClassLoader.DEFAULT_DYNAMIC_CLASSPATH_VALUE, PropertyType.STRING,
      "A list of all of the places where changes in jars or classes will force a reload of the classloader."),
  GENERAL_RPC_TIMEOUT("general.rpc.timeout", "120s", PropertyType.TIMEDURATION, "Time to wait on I/O for simple, short RPC calls"),
  GENERAL_KERBEROS_KEYTAB("general.kerberos.keytab", "", PropertyType.PATH, "Path to the kerberos keytab to use. Leave blank if not using kerberoized hdfs"),
  GENERAL_KERBEROS_PRINCIPAL("general.kerberos.principal", "", PropertyType.STRING, "Name of the kerberos principal to use. _HOST will automatically be "
      + "replaced by the machines hostname in the hostname portion of the principal. Leave blank if not using kerberoized hdfs"),
  
  // properties that are specific to master server behavior
  MASTER_PREFIX("master.", null, PropertyType.PREFIX, "Properties in this category affect the behavior of the master server"),
  MASTER_CLIENTPORT("master.port.client", "9999", PropertyType.PORT, "The port used for handling client connections on the master"),
  MASTER_TABLET_BALANCER("master.tablet.balancer", "org.apache.accumulo.server.master.balancer.TableLoadBalancer", PropertyType.CLASSNAME,
      "The balancer class that accumulo will use to make tablet assignment and migration decisions."),
  MASTER_RECOVERY_MAXAGE("master.recovery.max.age", "60m", PropertyType.TIMEDURATION, "Recovery files older than this age will be removed."),
  MASTER_RECOVERY_MAXTIME("master.recovery.time.max", "30m", PropertyType.TIMEDURATION, "The maximum time to attempt recovery before giving up"),
  MASTER_BULK_RETRIES("master.bulk.retries", "3", PropertyType.COUNT, "The number of attempts to bulk-load a file before giving up."),
  MASTER_BULK_THREADPOOL_SIZE("master.bulk.threadpool.size", "5", PropertyType.COUNT, "The number of threads to use when coordinating a bulk-import."),
  MASTER_MINTHREADS("master.server.threads.minimum", "2", PropertyType.COUNT, "The minimum number of threads to use to handle incoming requests."),
  MASTER_THREADCHECK("master.server.threadcheck.time", "1s", PropertyType.TIMEDURATION, "The time between adjustments of the server thread pool."),
  MASTER_RECOVERY_DELAY("master.recovery.delay", "10s", PropertyType.TIMEDURATION,
      "When a tablet server's lock is deleted, it takes time for it to completely quit. This delay gives it time before log recoveries begin."),
  
  // properties that are specific to tablet server behavior
  TSERV_PREFIX("tserver.", null, PropertyType.PREFIX, "Properties in this category affect the behavior of the tablet servers"),
  TSERV_CLIENT_TIMEOUT("tserver.client.timeout", "3s", PropertyType.TIMEDURATION, "Time to wait for clients to continue scans before closing a session."),
  TSERV_DEFAULT_BLOCKSIZE("tserver.default.blocksize", "1M", PropertyType.MEMORY, "Specifies a default blocksize for the tserver caches"),
  TSERV_DATACACHE_SIZE("tserver.cache.data.size", "100M", PropertyType.MEMORY, "Specifies the size of the cache for file data blocks."),
  TSERV_INDEXCACHE_SIZE("tserver.cache.index.size", "512M", PropertyType.MEMORY, "Specifies the size of the cache for file indices."),
  TSERV_PORTSEARCH("tserver.port.search", "false", PropertyType.BOOLEAN, "if the ports above are in use, search higher ports until one is available"),
  TSERV_CLIENTPORT("tserver.port.client", "9997", PropertyType.PORT, "The port used for handling client connections on the tablet servers"),
  TSERV_MUTATION_QUEUE_MAX("tserver.mutation.queue.max", "256K", PropertyType.MEMORY,
      "The amount of memory to use to store write-ahead-log mutations-per-session before flushing them."),
  TSERV_TABLET_SPLIT_FINDMIDPOINT_MAXOPEN("tserver.tablet.split.midpoint.files.max", "30", PropertyType.COUNT,
      "To find a tablets split points, all index files are opened. This setting determines how many index "
          + "files can be opened at once. When there are more index files than this setting multiple passes "
          + "must be made, which is slower. However opening too many files at once can cause problems."),
  TSERV_WALOG_MAX_SIZE("tserver.walog.max.size", "1G", PropertyType.MEMORY,
      "The maximum size for each write-ahead log.  See comment for property tserver.memory.maps.max"),
  TSERV_MAJC_DELAY("tserver.compaction.major.delay", "30s", PropertyType.TIMEDURATION,
      "Time a tablet server will sleep between checking which tablets need compaction."),
  TSERV_MAJC_THREAD_MAXOPEN("tserver.compaction.major.thread.files.open.max", "10", PropertyType.COUNT,
      "Max number of files a major compaction thread can open at once. "),
  TSERV_SCAN_MAX_OPENFILES("tserver.scan.files.open.max", "100", PropertyType.COUNT,
      "Maximum total map files that all tablets in a tablet server can open for scans. "),
  TSERV_MAX_IDLE("tserver.files.open.idle", "1m", PropertyType.TIMEDURATION, "Tablet servers leave previously used map files open for future queries. "
      + "This setting determines how much time an unused map file should be kept open until it is closed."),
  TSERV_NATIVEMAP_ENABLED("tserver.memory.maps.native.enabled", "true", PropertyType.BOOLEAN,
      "An in-memory data store for accumulo implemented in c++ that increases the amount of data " + "accumulo can hold in memory and avoids Java GC pauses."),
  TSERV_MAXMEM(
      "tserver.memory.maps.max",
      "1G",
      PropertyType.MEMORY,
      "Maximum amount of memory that can be used to buffer data written to a tablet server.  There are two other properties that can effectively limit memory usage table.compaction.minor.logs.threshold and tserver.walog.max.size.  Ensure that table.compaction.minor.logs.threshold * tserver.walog.max.size >= this property."),
  TSERV_MEM_MGMT("tserver.memory.manager", "org.apache.accumulo.server.tabletserver.LargestFirstMemoryManager", PropertyType.CLASSNAME,
      "An implementation of MemoryManger that accumulo will use."),
  TSERV_SESSION_MAXIDLE("tserver.session.idle.max", "1m", PropertyType.TIMEDURATION, "maximum idle time for a session"),
  TSERV_READ_AHEAD_MAXCONCURRENT("tserver.readahead.concurrent.max", "16", PropertyType.COUNT,
      "The maximum number of concurrent read ahead that will execute.  This effectively"
          + " limits the number of long running scans that can run concurrently per tserver."),
  TSERV_METADATA_READ_AHEAD_MAXCONCURRENT("tserver.metadata.readahead.concurrent.max", "8", PropertyType.COUNT,
      "The maximum number of concurrent metadata read ahead that will execute."),
  TSERV_MIGRATE_MAXCONCURRENT("tserver.migrations.concurrent.max", "1", PropertyType.COUNT,
      "The maximum number of concurrent tablet migrations for a tablet server"),
  TSERV_MAJC_MAXCONCURRENT("tserver.compaction.major.concurrent.max", "3", PropertyType.COUNT,
      "The maximum number of concurrent major compactions for a tablet server"),
  TSERV_MINC_MAXCONCURRENT("tserver.compaction.minor.concurrent.max", "4", PropertyType.COUNT,
      "The maximum number of concurrent minor compactions for a tablet server"),
  TSERV_BLOOM_LOAD_MAXCONCURRENT("tserver.bloom.load.concurrent.max", "4", PropertyType.COUNT,
      "The number of concurrent threads that will load bloom filters in the background. "
          + "Setting this to zero will make bloom filters load in the foreground."),
  TSERV_MONITOR_FS(
      "tserver.monitor.fs",
      "true",
      PropertyType.BOOLEAN,
      "When enabled the tserver will monitor file systems and kill itself when one switches from rw to ro.  This is usually and indication that Linux has detected a bad disk."),
  TSERV_MEMDUMP_DIR(
      "tserver.dir.memdump",
      "/tmp",
      PropertyType.PATH,
      "A long running scan could possibly hold memory that has been minor compacted.  To prevent this, the in memory map is dumped to a local file and the scan is switched to that local file.  We can not switch to the minor compacted file because it may have been modified by iterators.  The file dumped to the local dir is an exact copy of what was in memory."),
  TSERV_LOCK_MEMORY("tserver.memory.lock", "false", PropertyType.BOOLEAN,
      "The tablet server must communicate with zookeeper frequently to maintain its locks.  If the tablet server's memory is swapped out"
          + " the java garbage collector can stop all processing for long periods.  Change this property to true and the tablet server will "
          + " attempt to lock all of its memory to RAM, which may reduce delays during java garbage collection.  You will have to modify the "
          + " system limit for \"max locked memory\". This feature is only available when running on Linux.  Alternatively you may also "
          + " want to set /proc/sys/vm/swappiness to zero (again, this is Linux-specific)."),
  TSERV_BULK_PROCESS_THREADS("tserver.bulk.process.threads", "1", PropertyType.COUNT,
      "The master will task a tablet server with pre-processing a bulk file prior to assigning it to the appropriate tablet servers.  This configuration"
          + " value controls the number of threads used to process the files."),
  TSERV_BULK_ASSIGNMENT_THREADS("tserver.bulk.assign.threads", "1", PropertyType.COUNT,
      "The master delegates bulk file processing and assignment to tablet servers. After the bulk file has been processed, the tablet server will assign"
          + " the file to the appropriate tablets on all servers.  This property controls the number of threads used to communicate to the other servers."),
  TSERV_BULK_RETRY("tserver.bulk.retry.max", "3", PropertyType.COUNT,
      "The number of times the tablet server will attempt to assign a file to a tablet as it migrates and splits."),
  TSERV_MINTHREADS("tserver.server.threads.minimum", "2", PropertyType.COUNT, "The minimum number of threads to use to handle incoming requests."),
  TSERV_THREADCHECK("tserver.server.threadcheck.time", "1s", PropertyType.TIMEDURATION, "The time between adjustments of the server thread pool."),
  TSERV_HOLD_TIME_SUICIDE("tserver.hold.time.max", "5m", PropertyType.TIMEDURATION,
      "The maximum time for a tablet server to be in the \"memory full\" state.  If the tablet server cannot write out memory"
          + " in this much time, it will assume there is some failure local to its node, and quit.  A value of zero is equivalent to forever."),
  TSERV_WAL_BLOCKSIZE("tserver.wal.blocksize", "0", PropertyType.MEMORY,
      "The size of the HDFS blocks used to write to the Write-Ahead log.  If zero, it will be 110% of tserver.walog.max.size (that is, try to use just one block)"),
  TSERV_WAL_REPLICATION("tserver.wal.replication", "0", PropertyType.COUNT,
      "The replication to use when writing the Write-Ahead log to HDFS. If zero, it will use the HDFS default replication setting."),
  TSERV_RECOVERY_MAX_CONCURRENT("tserver.recovery.concurrent.max", "2", PropertyType.COUNT, "The maximum number of threads to use to sort logs during recovery"),
  TSERV_SORT_BUFFER_SIZE("tserver.sort.buffer.size", "200M", PropertyType.MEMORY, "The amount of memory to use when sorting logs during recovery."),
  TSERV_ARCHIVE_WALOGS("tserver.archive.walogs", "false", PropertyType.BOOLEAN, "Keep copies of the WALOGs for debugging purposes"),
  
  // properties that are specific to logger server behavior
  LOGGER_PREFIX("logger.", null, PropertyType.PREFIX, "Properties in this category affect the behavior of the write-ahead logger servers"),
  LOGGER_DIR("logger.dir.walog", "walogs", PropertyType.PATH,
      "The directory used to store write-ahead logs on the local filesystem. It is possible to specify a comma-separated list of directories."),
  
  // accumulo garbage collector properties
  GC_PREFIX("gc.", null, PropertyType.PREFIX, "Properties in this category affect the behavior of the accumulo garbage collector."),
  GC_CYCLE_START("gc.cycle.start", "30s", PropertyType.TIMEDURATION, "Time to wait before attempting to garbage collect any old files."),
  GC_CYCLE_DELAY("gc.cycle.delay", "5m", PropertyType.TIMEDURATION, "Time between garbage collection cycles. In each cycle, old files "
      + "no longer in use are removed from the filesystem."),
  GC_PORT("gc.port.client", "50091", PropertyType.PORT, "The listening port for the garbage collector's monitor service"),
  GC_DELETE_THREADS("gc.threads.delete", "16", PropertyType.COUNT, "The number of threads used to delete files"),
  
  // properties that are specific to the monitor server behavior
  MONITOR_PREFIX("monitor.", null, PropertyType.PREFIX, "Properties in this category affect the behavior of the monitor web server."),
  MONITOR_PORT("monitor.port.client", "50095", PropertyType.PORT, "The listening port for the monitor's http service"),
  MONITOR_LOG4J_PORT("monitor.port.log4j", "4560", PropertyType.PORT, "The listening port for the monitor's log4j logging collection."),
  MONITOR_BANNER_TEXT("monitor.banner.text", "", PropertyType.STRING, "The banner text displayed on the monitor page."),
  MONITOR_BANNER_COLOR("monitor.banner.color", "#c4c4c4", PropertyType.STRING, "The color of the banner text displayed on the monitor page."),
  MONITOR_BANNER_BACKGROUND("monitor.banner.background", "#304065", PropertyType.STRING,
      "The background color of the banner text displayed on the monitor page."),
  MONITOR_SSL_KEYSTORE("monitor.ssl.keyStore", "", PropertyType.PATH, "The keystore for enabling monitor SSL."),
  MONITOR_SSL_KEYSTOREPASS("monitor.ssl.keyStorePassword", "", PropertyType.STRING, "The keystore password for enabling monitor SSL."),
  MONITOR_SSL_TRUSTSTORE("monitor.ssl.trustStore", "", PropertyType.PATH, "The truststore for enabling monitor SSL."),
  MONITOR_SSL_TRUSTSTOREPASS("monitor.ssl.trustStorePassword", "", PropertyType.STRING, "The truststore password for enabling monitor SSL."),
  
  TRACE_PREFIX("trace.", null, PropertyType.PREFIX, "Properties in this category affect the behavior of distributed tracing."),
  TRACE_PORT("trace.port.client", "12234", PropertyType.PORT, "The listening port for the trace server"),
  TRACE_TABLE("trace.table", "trace", PropertyType.STRING, "The name of the table to store distributed traces"),
  TRACE_USER("trace.user", "root", PropertyType.STRING, "The name of the user to store distributed traces"),
  TRACE_PASSWORD("trace.password", "secret", PropertyType.STRING, "The password for the user used to store distributed traces"),
  
  // per table properties
  TABLE_PREFIX("table.", null, PropertyType.PREFIX, "Properties in this category affect tablet server treatment of tablets, but can be configured "
      + "on a per-table basis. Setting these properties in the site file will override the default globally "
      + "for all tables and not any specific table. However, both the default and the global setting can be "
      + "overridden per table using the table operations API or in the shell, which sets the overridden value "
      + "in zookeeper. Restarting accumulo tablet servers after setting these properties in the site file "
      + "will cause the global setting to take effect. However, you must use the API or the shell to change "
      + "properties in zookeeper that are set on a table."),
  TABLE_MAJC_RATIO(
      "table.compaction.major.ratio",
      "3",
      PropertyType.FRACTION,
      "minimum ratio of total input size to maximum input file size for running a major compaction.   When adjusting this property you may want to also adjust table.file.max.  Want to avoid the situation where only merging minor compactions occur."),
  TABLE_MAJC_COMPACTALL_IDLETIME("table.compaction.major.everything.idle", "1h", PropertyType.TIMEDURATION,
      "After a tablet has been idle (no mutations) for this time period it may have all "
          + "of its map file compacted into one.  There is no guarantee an idle tablet will be compacted. "
          + "Compactions of idle tablets are only started when regular compactions are not running. Idle "
          + "compactions only take place for tablets that have one or more map files."),
  TABLE_SPLIT_THRESHOLD("table.split.threshold", "1G", PropertyType.MEMORY, "When combined size of files exceeds this amount a tablet is split."),
  TABLE_MINC_LOGS_MAX("table.compaction.minor.logs.threshold", "3", PropertyType.COUNT,
      "When there are more than this many write-ahead logs against a tablet, it will be minor compacted.  See comment for property tserver.memory.maps.max"),
  TABLE_MINC_COMPACT_IDLETIME("table.compaction.minor.idle", "5m", PropertyType.TIMEDURATION,
      "After a tablet has been idle (no mutations) for this time period it may have its "
          + "in-memory map flushed to disk in a minor compaction.  There is no guarantee an idle " + "tablet will be compacted."),
  TABLE_SCAN_MAXMEM("table.scan.max.memory", "512K", PropertyType.MEMORY,
      "The maximum amount of memory that will be used to cache results of a client query/scan. "
          + "Once this limit is reached, the buffered data is sent to the client."),
  TABLE_FILE_TYPE("table.file.type", RFile.EXTENSION, PropertyType.STRING, "Change the type of file a table writes"),
  TABLE_LOAD_BALANCER("table.balancer", "org.apache.accumulo.server.master.balancer.DefaultLoadBalancer", PropertyType.STRING,
      "This property can be set to allow the LoadBalanceByTable load balancer to change the called Load Balancer for this table"),
  TABLE_FILE_COMPRESSION_TYPE("table.file.compress.type", "gz", PropertyType.STRING, "One of gz,lzo,none"),
  TABLE_FILE_COMPRESSED_BLOCK_SIZE("table.file.compress.blocksize", "100K", PropertyType.MEMORY,
      "Overrides the hadoop io.seqfile.compress.blocksize setting so that map files have better query performance. " + "The maximum value for this is "
          + Integer.MAX_VALUE),
  TABLE_FILE_COMPRESSED_BLOCK_SIZE_INDEX("table.file.compress.blocksize.index", "128K", PropertyType.MEMORY,
      "Determines how large index blocks can be in files that support multilevel indexes. The maximum value for this is " + Integer.MAX_VALUE),
  TABLE_FILE_BLOCK_SIZE("table.file.blocksize", "0B", PropertyType.MEMORY,
      "Overrides the hadoop dfs.block.size setting so that map files have better query performance. " + "The maximum value for this is " + Integer.MAX_VALUE),
  TABLE_FILE_REPLICATION("table.file.replication", "0", PropertyType.COUNT, "Determines how many replicas to keep of a tables map files in HDFS. "
      + "When this value is LTE 0, HDFS defaults are used."),
  TABLE_FILE_MAX(
      "table.file.max",
      "15",
      PropertyType.COUNT,
      "Determines the max # of files each tablet in a table can have. When adjusting this property you may want to consider adjusting table.compaction.major.ratio also.  Setting this property to 0 will make it default to tserver.scan.files.open.max-1, this will prevent a tablet from having more files than can be opened.  Setting this property low may throttle ingest and increase query performance."),
  TABLE_WALOG_ENABLED("table.walog.enabled", "true", PropertyType.BOOLEAN, "Use the write-ahead log to prevent the loss of data."),
  TABLE_BLOOM_ENABLED("table.bloom.enabled", "false", PropertyType.BOOLEAN, "Use bloom filters on this table."),
  TABLE_BLOOM_LOAD_THRESHOLD("table.bloom.load.threshold", "1", PropertyType.COUNT,
      "This number of seeks that would actually use a bloom filter must occur before a "
          + "map files bloom filter is loaded. Set this to zero to initiate loading of bloom " + "filters when a map file opened."),
  TABLE_BLOOM_SIZE("table.bloom.size", "1048576", PropertyType.COUNT, "Bloom filter size, as number of keys."),
  TABLE_BLOOM_ERRORRATE("table.bloom.error.rate", "0.5%", PropertyType.FRACTION, "Bloom filter error rate."),
  TABLE_BLOOM_KEY_FUNCTOR(
      "table.bloom.key.functor",
      "org.apache.accumulo.core.file.keyfunctor.RowFunctor",
      PropertyType.CLASSNAME,
      "A function that can transform the key prior to insertion and check of bloom filter.  org.apache.accumulo.core.file.keyfunctor.RowFunctor,"
          + ",org.apache.accumulo.core.file.keyfunctor.ColumnFamilyFunctor, and org.apache.accumulo.core.file.keyfunctor.ColumnQualifierFunctor are allowable values."
          + " One can extend any of the above mentioned classes to perform specialized parsing of the key. "),
  TABLE_BLOOM_HASHTYPE("table.bloom.hash.type", "murmur", PropertyType.STRING, "The bloom filter hash type"),
  TABLE_FAILURES_IGNORE("table.failures.ignore", "false", PropertyType.BOOLEAN,
      "If you want queries for your table to hang or fail when data is missing from the system, "
          + "then set this to false. When this set to true missing data will be reported but queries "
          + "will still run possibly returning a subset of the data."),
  TABLE_DEFAULT_SCANTIME_VISIBILITY("table.security.scan.visibility.default", "", PropertyType.STRING,
      "The security label that will be assumed at scan time if an entry does not have a visibility set.<br />"
          + "Note: An empty security label is displayed as []. The scan results will show an empty visibility even if "
          + "the visibility from this setting is applied to the entry.<br />"
          + "CAUTION: If a particular key has an empty security label AND its table's default visibility is also empty, "
          + "access will ALWAYS be granted for users with permission to that table. Additionally, if this field is changed, "
          + "all existing data with an empty visibility label will be interpreted with the new label on the next scan."),
  TABLE_LOCALITY_GROUPS("table.groups.enabled", "", PropertyType.STRING, "A comma separated list of locality group names to enable for this table."),
  TABLE_CONSTRAINT_PREFIX("table.constraint.", null, PropertyType.PREFIX,
      "Properties in this category are per-table properties that add constraints to a table. "
          + "These properties start with the category prefix, followed by a number, and their values "
          + "correspond to a fully qualified Java class that implements the Constraint interface.<br />"
          + "For example, table.constraint.1 = org.apache.accumulo.core.constraints.MyCustomConstraint "
          + "and table.constraint.2 = my.package.constraints.MySecondConstraint"),
  TABLE_INDEXCACHE_ENABLED("table.cache.index.enable", "true", PropertyType.BOOLEAN, "Determines whether index cache is enabled."),
  TABLE_BLOCKCACHE_ENABLED("table.cache.block.enable", "false", PropertyType.BOOLEAN, "Determines whether file block cache is enabled."),
  TABLE_ITERATOR_PREFIX("table.iterator.", null, PropertyType.PREFIX,
      "Properties in this category specify iterators that are applied at various stages (scopes) of interaction "
          + "with a table. These properties start with the category prefix, followed by a scope (minc, majc, scan, etc.), "
          + "followed by a period, followed by a name, as in table.iterator.scan.vers, or table.iterator.scan.custom. "
          + "The values for these properties are a number indicating the ordering in which it is applied, and a class name "
          + "such as table.iterator.scan.vers = 10,org.apache.accumulo.core.iterators.VersioningIterator<br /> "
          + "These iterators can take options if additional properties are set that look like this property, "
          + "but are suffixed with a period, followed by 'opt' followed by another period, and a property name.<br />"
          + "For example, table.iterator.minc.vers.opt.maxVersions = 3"),
  TABLE_LOCALITY_GROUP_PREFIX("table.group.", null, PropertyType.PREFIX,
      "Properties in this category are per-table properties that define locality groups in a table. These properties start "
          + "with the category prefix, followed by a name, followed by a period, and followed by a property for that group.<br />"
          + "For example table.group.group1=x,y,z sets the column families for a group called group1. Once configured, "
          + "group1 can be enabled by adding it to the list of groups in the " + TABLE_LOCALITY_GROUPS.getKey() + " property.<br />"
          + "Additional group options may be specified for a named group by setting table.group.&lt;name&gt;.opt.&lt;key&gt;=&lt;value&gt;."),
  TABLE_FORMATTER_CLASS("table.formatter", "org.apache.accumulo.core.util.format.DefaultFormatter", PropertyType.STRING,
      "The Formatter class to apply on results in the shell");
  
  private String key, defaultValue, description;
  private PropertyType type;
  
  private Property(String name, String defaultValue, PropertyType type, String description) {
    this.key = name;
    this.defaultValue = defaultValue;
    this.description = description;
    this.type = type;
  }
  
  public String toString() {
    return this.key;
  }
  
  public String getKey() {
    return this.key;
  }
  
  public String getDefaultValue() {
    return this.defaultValue;
  }
  
  public PropertyType getType() {
    return this.type;
  }
  
  public String getDescription() {
    return this.description;
  }
  
  private static HashSet<String> validTableProperties = null;
  
  public static boolean isValidTablePropertyKey(String key) {
    if (validTableProperties == null) {
      synchronized (Property.class) {
        if (validTableProperties == null) {
          HashSet<String> tmp = new HashSet<String>();
          for (Property p : Property.values())
            if (!p.getType().equals(PropertyType.PREFIX) && p.getKey().startsWith(Property.TABLE_PREFIX.getKey()))
              tmp.add(p.getKey());
          validTableProperties = tmp;
        }
      }
    }
    
    return validTableProperties.contains(key) || key.startsWith(Property.TABLE_CONSTRAINT_PREFIX.getKey())
        || key.startsWith(Property.TABLE_ITERATOR_PREFIX.getKey()) || key.startsWith(Property.TABLE_LOCALITY_GROUP_PREFIX.getKey());
  }
  
  private static final EnumSet<Property> fixedProperties = EnumSet.of(Property.TSERV_CLIENTPORT, Property.TSERV_NATIVEMAP_ENABLED,
<<<<<<< HEAD
      Property.TSERV_SCAN_MAX_OPENFILES, Property.MASTER_CLIENTPORT, Property.GC_PORT);
=======
      Property.TSERV_SCAN_MAX_OPENFILES, Property.TSERV_LOGGER_COUNT, Property.LOGGER_PORT, Property.MASTER_CLIENTPORT, Property.GC_PORT);
>>>>>>> 8ac33bb9
  
  public static boolean isFixedZooPropertyKey(Property key) {
    return fixedProperties.contains(key);
  }
  
  public static Set<Property> getFixedProperties() {
    return fixedProperties;
  }
  
  public static boolean isValidZooPropertyKey(String key) {
    // white list prefixes
    return key.startsWith(Property.TABLE_PREFIX.getKey()) || key.startsWith(Property.TSERV_PREFIX.getKey()) || key.startsWith(Property.LOGGER_PREFIX.getKey())
        || key.startsWith(Property.MASTER_PREFIX.getKey()) || key.startsWith(Property.GC_PREFIX.getKey())
        || key.startsWith(Property.MONITOR_PREFIX.getKey() + "banner.");
  }
  
  public static Property getPropertyByKey(String key) {
    for (Property prop : Property.values())
      if (prop.getKey().equals(key))
        return prop;
    return null;
  }
}<|MERGE_RESOLUTION|>--- conflicted
+++ resolved
@@ -332,11 +332,8 @@
   }
   
   private static final EnumSet<Property> fixedProperties = EnumSet.of(Property.TSERV_CLIENTPORT, Property.TSERV_NATIVEMAP_ENABLED,
-<<<<<<< HEAD
       Property.TSERV_SCAN_MAX_OPENFILES, Property.MASTER_CLIENTPORT, Property.GC_PORT);
-=======
-      Property.TSERV_SCAN_MAX_OPENFILES, Property.TSERV_LOGGER_COUNT, Property.LOGGER_PORT, Property.MASTER_CLIENTPORT, Property.GC_PORT);
->>>>>>> 8ac33bb9
+      Property.TSERV_SCAN_MAX_OPENFILES, Property.MASTER_CLIENTPORT, Property.GC_PORT);
   
   public static boolean isFixedZooPropertyKey(Property key) {
     return fixedProperties.contains(key);
