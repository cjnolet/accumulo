<?xml version="1.0"?>
<!--
  Licensed to the Apache Software Foundation (ASF) under one or more
  contributor license agreements.  See the NOTICE file distributed with
  this work for additional information regarding copyright ownership.
  The ASF licenses this file to You under the Apache License, Version 2.0
  (the "License"); you may not use this file except in compliance with
  the License.  You may obtain a copy of the License at

      http://www.apache.org/licenses/LICENSE-2.0

  Unless required by applicable law or agreed to in writing, software
  distributed under the License is distributed on an "AS IS" BASIS,
  WITHOUT WARRANTIES OR CONDITIONS OF ANY KIND, either express or implied.
  See the License for the specific language governing permissions and
  limitations under the License.
-->
<project xsi:schemaLocation="http://maven.apache.org/POM/4.0.0 http://maven.apache.org/xsd/maven-4.0.0.xsd" xmlns="http://maven.apache.org/POM/4.0.0"
  xmlns:xsi="http://www.w3.org/2001/XMLSchema-instance">
  <modelVersion>4.0.0</modelVersion>
  <parent>
    <artifactId>accumulo</artifactId>
    <groupId>org.apache.accumulo</groupId>
    <version>1.6.0-SNAPSHOT</version>
  </parent>
  <artifactId>accumulo-proxy</artifactId>
  <name>Proxy</name>
  <url>http://maven.apache.org</url>
  <properties>
    <project.build.sourceEncoding>UTF-8</project.build.sourceEncoding>
  </properties>
  <build>
    <pluginManagement>
      <plugins>
        <plugin>
          <artifactId>maven-jar-plugin</artifactId>
          <configuration>
            <outputDirectory>../lib</outputDirectory>
          </configuration>
        </plugin>
      </plugins>
    </pluginManagement>
    <plugins>
      <plugin>
        <groupId>org.codehaus.mojo</groupId>
        <artifactId>exec-maven-plugin</artifactId>
        <executions>
          <execution>
            <id>generate-thrift</id>
            <phase>generate-sources</phase>
            <goals>
              <goal>exec</goal>
            </goals>
            <configuration>
              <executable>${basedir}/src/main/scripts/generate-thrift.sh</executable>
            </configuration>
          </execution>
        </executions>
      </plugin>
    </plugins>
  </build>
  <dependencies>
    <dependency>
      <groupId>org.apache.accumulo</groupId>
      <artifactId>accumulo-core</artifactId>
      <scope>compile</scope>
    </dependency>
    <dependency>
      <groupId>org.apache.zookeeper</groupId>
      <artifactId>zookeeper</artifactId>
      <scope>compile</scope>
    </dependency>
    <dependency>
      <groupId>junit</groupId>
      <artifactId>junit</artifactId>
      <scope>test</scope>
    </dependency>
    <dependency>
      <groupId>org.apache.thrift</groupId>
      <artifactId>libthrift</artifactId>
      <scope>compile</scope>
    </dependency>
    <dependency>
      <groupId>com.google.guava</groupId>
      <artifactId>guava</artifactId>
      <version>13.0.1</version>
      <scope>compile</scope>
    </dependency>
    <dependency>
      <groupId>commons-cli</groupId>
      <artifactId>commons-cli</artifactId>
      <scope>compile</scope>
    </dependency>
    <dependency>
      <groupId>com.beust</groupId>
      <artifactId>jcommander</artifactId>
    </dependency>
    <dependency>
    	<groupId>org.apache.accumulo</groupId>
<<<<<<< HEAD
    	<artifactId>accumulo-examples-instamo</artifactId>
    	<version>1.6.0-SNAPSHOT</version>
    	<scope>test</scope>
    </dependency>
    <dependency>
    	<groupId>org.apache.accumulo</groupId>
=======
>>>>>>> 900ab40a
    	<artifactId>accumulo-examples-simple</artifactId>
    	<scope>test</scope>
    </dependency>
    <dependency>
    	<groupId>org.apache.accumulo</groupId>
    	<artifactId>accumulo-test</artifactId>
    </dependency>
  </dependencies>

  <profiles>
    <!-- profile for building against Hadoop 1.0.x
    Activate by not specifying hadoop.profile -->
    <profile>
      <id>hadoop-1.0</id>
      <activation>
        <property>
          <name>!hadoop.profile</name>
        </property>
      </activation>
      <dependencies>
        <dependency>
          <groupId>org.apache.hadoop</groupId>
          <artifactId>hadoop-core</artifactId>
        </dependency>
      </dependencies>
    </profile>
    <!-- profile for building against Hadoop 2.0.x
    Activate using: mvn -Dhadoop.profile=2.0 -->
    <profile>
      <id>hadoop-2.0</id>
      <activation>
        <property>
          <name>hadoop.profile</name>
          <value>2.0</value>
        </property>
      </activation>
      <dependencies>
        <dependency>
          <groupId>org.apache.hadoop</groupId>
          <artifactId>hadoop-client</artifactId>
        </dependency>
        <dependency>
          <groupId>org.apache.avro</groupId>
          <artifactId>avro</artifactId>
        </dependency>
      </dependencies>
    </profile>
  </profiles>
</project><|MERGE_RESOLUTION|>--- conflicted
+++ resolved
@@ -97,15 +97,6 @@
     </dependency>
     <dependency>
     	<groupId>org.apache.accumulo</groupId>
-<<<<<<< HEAD
-    	<artifactId>accumulo-examples-instamo</artifactId>
-    	<version>1.6.0-SNAPSHOT</version>
-    	<scope>test</scope>
-    </dependency>
-    <dependency>
-    	<groupId>org.apache.accumulo</groupId>
-=======
->>>>>>> 900ab40a
     	<artifactId>accumulo-examples-simple</artifactId>
     	<scope>test</scope>
     </dependency>
